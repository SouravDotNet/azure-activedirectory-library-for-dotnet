--- conflicted
+++ resolved
@@ -1,5 +1,4 @@
-<<<<<<< HEAD
-﻿//----------------------------------------------------------------------
+//----------------------------------------------------------------------
 //
 // Copyright (c) Microsoft Corporation.
 // All rights reserved.
@@ -28,1287 +27,6 @@
 
 using System;
 using System.Collections.Generic;
-using System.Linq;
-using System.Threading.Tasks;
-using Microsoft.Identity.Client.Internal;
-using Microsoft.Identity.Client.Internal.Requests;
-
-using Microsoft.Identity.Core;
-using Microsoft.Identity.Core.Cache;
-using Microsoft.Identity.Core.Helpers;
-using Microsoft.Identity.Core.Instance;
-using Microsoft.Identity.Core.OAuth2;
-using Microsoft.Identity.Core.Telemetry;
-
-namespace Microsoft.Identity.Client
-{
-    /// <summary>
-    /// Token cache storing access and refresh tokens for accounts 
-    /// This class is used in the constuctors of <see cref="PublicClientApplication"/> and <see cref="Microsoft.Identity.Client.ConfidentialClientApplication"/>.
-    /// In the case of ConfidentialClientApplication, two instances are used, one for the user token cache, and one for the application
-    /// token cache (in the case of applications using the client credential flows).
-    /// See also <see cref="Microsoft.Identity.Client.TokenCacheExtensions"/> which contains extension methods used to customize the cache serialization
-    /// </summary>
-    public sealed class TokenCache
-    {
-        static TokenCache()
-        {
-            ModuleInitializer.EnsureModuleInitialized();
-        }
-
-        private const int DefaultExpirationBufferInMinutes = 5;
-
-        internal readonly TelemetryTokenCacheAccessor tokenCacheAccessor = new TelemetryTokenCacheAccessor();
-
-        internal ILegacyCachePersistance legacyCachePersistance = new LegacyCachePersistance();
-
-        /// <summary>
-        /// Notification for certain token cache interactions during token acquisition. This delegate is 
-        /// used in particular to provide a custom token cache serialization
-        /// </summary>
-        /// <param name="args">Arguments related to the cache item impacted</param>
-        public delegate void TokenCacheNotification(TokenCacheNotificationArgs args);
-
-        internal readonly object LockObject = new object();
-        private volatile bool _hasStateChanged;
-
-        internal string ClientId { get; set; }
-
-        /// <summary>
-        /// Notification method called before any library method accesses the cache.
-        /// </summary>
-        internal TokenCacheNotification BeforeAccess { get; set; }
-
-        /// <summary>
-        /// Notification method called before any library method writes to the cache. This notification can be used to reload
-        /// the cache state from a row in database and lock that row. That database row can then be unlocked in the
-        /// <see cref="AfterAccess"/>notification.
-        /// </summary>
-        internal TokenCacheNotification BeforeWrite { get; set; }
-
-        /// <summary>
-        /// Notification method called after any library method accesses the cache.
-        /// </summary>
-        internal TokenCacheNotification AfterAccess { get; set; }
-
-        /// <summary>
-        /// Gets or sets the flag indicating whether the state of the cache has changed.
-        /// MSAL methods set this flag after any change.
-        /// Caller applications should reset the flag after serializing and persisting the state of the cache.
-        /// </summary>
-        public bool HasStateChanged
-        {
-            get { return _hasStateChanged; }
-            set { _hasStateChanged = value; }
-        }
-
-        internal void OnAfterAccess(TokenCacheNotificationArgs args)
-        {
-            AfterAccess?.Invoke(args);
-        }
-
-        internal void OnBeforeAccess(TokenCacheNotificationArgs args)
-        {
-            BeforeAccess?.Invoke(args);
-        }
-
-        internal void OnBeforeWrite(TokenCacheNotificationArgs args)
-        {
-            HasStateChanged = true;
-            BeforeWrite?.Invoke(args);
-        }
-
-        internal Tuple<MsalAccessTokenCacheItem, MsalIdTokenCacheItem> SaveAccessAndRefreshToken
-            (AuthenticationRequestParameters requestParams, MsalTokenResponse response)
-        {
-            var tenantId = Authority.CreateAuthority(requestParams.TenantUpdatedCanonicalAuthority, false)
-                .GetTenantId();
-
-            var instanceDiscoveryMetadataEntry = GetCachedAuthorityMetaData(requestParams.TenantUpdatedCanonicalAuthority);
-
-            var environmentAliases = GetEnvironmentAliases(requestParams.TenantUpdatedCanonicalAuthority,
-                instanceDiscoveryMetadataEntry);
-
-            var preferredEnvironmentHost = GetPreferredEnvironmentHost(requestParams.Authority.Host,
-                instanceDiscoveryMetadataEntry);
-
-            IdToken idToken = IdToken.Parse(response.IdToken);
-
-            var msalAccessTokenCacheItem =
-                new MsalAccessTokenCacheItem(preferredEnvironmentHost, requestParams.ClientId, response, tenantId)
-                {
-                    UserAssertionHash = requestParams.UserAssertion?.AssertionHash
-                };
-
-            MsalRefreshTokenCacheItem msalRefreshTokenCacheItem = null;
-
-            MsalIdTokenCacheItem msalIdTokenCacheItem = null;
-            if (idToken != null)
-            {
-                msalIdTokenCacheItem = new MsalIdTokenCacheItem
-                    (preferredEnvironmentHost, requestParams.ClientId, response, idToken?.TenantId);
-            }
-
-            if (!requestParams.IsClientCredentialRequest && 
-                !ContainsClaimsRequiredToStoreInCache(idToken, requestParams.RequestContext))
-            {
-                return Tuple.Create(msalAccessTokenCacheItem, msalIdTokenCacheItem);
-            }
-
-            lock (LockObject)
-            {
-                try
-                {
-                    var args = new TokenCacheNotificationArgs
-                    {
-                        TokenCache = this,
-                        ClientId = ClientId,
-                        Account = msalAccessTokenCacheItem.HomeAccountId != null ?
-                                    new Account(AccountId.FromClientInfo(msalAccessTokenCacheItem.ClientInfo),
-                                    idToken?.PreferredUsername, preferredEnvironmentHost) : 
-                                    null
-                    };
-
-                    HasStateChanged = true;
-                    OnBeforeAccess(args);
-                    OnBeforeWrite(args);
-
-                    DeleteAccessTokensWithIntersectingScopes(requestParams, environmentAliases, tenantId, 
-                        msalAccessTokenCacheItem.ScopeSet, msalAccessTokenCacheItem.HomeAccountId);
-
-                    tokenCacheAccessor.SaveAccessToken(msalAccessTokenCacheItem, requestParams.RequestContext);
-
-                    if (idToken != null)
-                    {
-                        tokenCacheAccessor.SaveIdToken(msalIdTokenCacheItem, requestParams.RequestContext);
-
-                        var msalAccountCacheItem = new MsalAccountCacheItem(preferredEnvironmentHost, response);
-
-                        tokenCacheAccessor.SaveAccount(msalAccountCacheItem, requestParams.RequestContext);
-                    }
-
-                    // if server returns the refresh token back, save it in the cache.
-                    if (response.RefreshToken != null)
-                    {
-                        msalRefreshTokenCacheItem = new MsalRefreshTokenCacheItem(preferredEnvironmentHost, requestParams.ClientId, response);
-                        var msg = "Saving RT in cache...";
-                        requestParams.RequestContext.Logger.Info(msg);
-                        requestParams.RequestContext.Logger.InfoPii(msg);
-                        tokenCacheAccessor.SaveRefreshToken(msalRefreshTokenCacheItem, requestParams.RequestContext);
-                    }
-
-                    //save RT in ADAL cache for public clients
-                    if (!requestParams.IsClientCredentialRequest)
-                    {
-                        CacheFallbackOperations.WriteAdalRefreshToken
-                            (legacyCachePersistance, msalRefreshTokenCacheItem, msalIdTokenCacheItem,
-                            Authority.UpdateHost(requestParams.TenantUpdatedCanonicalAuthority, preferredEnvironmentHost),
-                            msalIdTokenCacheItem.IdToken.ObjectId, response.Scope);
-                    }
-
-                    OnAfterAccess(args);
-
-                    return Tuple.Create(msalAccessTokenCacheItem, msalIdTokenCacheItem);
-                }
-                finally
-                {
-                    HasStateChanged = false;
-                }
-            }
-        }
-        private void DeleteAccessTokensWithIntersectingScopes(AuthenticationRequestParameters requestParams,
-           ISet<string> environmentAliases, string tenantId, SortedSet<string> scopeSet, string homeAccountId)
-        {
-            //delete all cache entries with intersecting scopes.
-            //this should not happen but we have this as a safe guard
-            //against multiple matches.
-            var msg = "Looking for scopes for the authority in the cache which intersect with " +
-                      requestParams.Scope.AsSingleString();
-            requestParams.RequestContext.Logger.Info(msg);
-            requestParams.RequestContext.Logger.InfoPii(msg);
-            IList<MsalAccessTokenCacheItem> accessTokenItemList = new List<MsalAccessTokenCacheItem>();
-            foreach (var accessTokenString in tokenCacheAccessor.GetAllAccessTokensAsString())
-            {
-                MsalAccessTokenCacheItem msalAccessTokenItem =
-                    JsonHelper.TryToDeserializeFromJson<MsalAccessTokenCacheItem>(accessTokenString, requestParams.RequestContext);
-
-                if (msalAccessTokenItem != null && msalAccessTokenItem.ClientId.Equals(ClientId, StringComparison.OrdinalIgnoreCase) &&
-                    environmentAliases.Contains(msalAccessTokenItem.Environment) &&
-                    (String.IsNullOrEmpty(msalAccessTokenItem.TenantId) ? msalAccessTokenItem.TenantId==tenantId :
-                    msalAccessTokenItem.TenantId.Equals(tenantId, StringComparison.OrdinalIgnoreCase)) &&
-                    msalAccessTokenItem.ScopeSet.ScopeIntersects(scopeSet))
-                {
-                    msg = "Intersecting scopes found - " + msalAccessTokenItem.Scopes;
-                    requestParams.RequestContext.Logger.Verbose(msg);
-                    requestParams.RequestContext.Logger.VerbosePii(msg);
-                    accessTokenItemList.Add(msalAccessTokenItem);
-                }
-            }
-
-            msg = "Intersecting scope entries count - " + accessTokenItemList.Count;
-            requestParams.RequestContext.Logger.Info(msg);
-            requestParams.RequestContext.Logger.InfoPii(msg);
-
-            if (!requestParams.IsClientCredentialRequest)
-            {
-                //filter by identifer of the user instead
-                accessTokenItemList =
-                    accessTokenItemList.Where(
-                            item => item.HomeAccountId.Equals(homeAccountId, StringComparison.OrdinalIgnoreCase))
-                        .ToList();
-                msg = "Matching entries after filtering by user - " + accessTokenItemList.Count;
-                requestParams.RequestContext.Logger.Info(msg);
-                requestParams.RequestContext.Logger.InfoPii(msg);
-            }
-
-            foreach (var cacheItem in accessTokenItemList)
-            {
-                tokenCacheAccessor.DeleteAccessToken(cacheItem.GetKey(), requestParams.RequestContext);
-            }
-        }
-
-        private bool ContainsClaimsRequiredToStoreInCache(IdToken idToken, RequestContext requestContext)
-        {
-            if (idToken == null || string.IsNullOrEmpty(idToken.TenantId) || string.IsNullOrEmpty(idToken.PreferredUsername))
-            {
-                string msg;
-                if (idToken == null)
-                {
-                    msg = "Skipping storing tokens in the cache - no IdToken in token response";
-                }
-                else
-                {
-                    msg = "Skipping storing tokens in the cache - IdToken does not contain required claims";
-                }
-                requestContext.Logger.Warning(msg);
-                requestContext.Logger.WarningPii(msg);
-
-                return false;
-            }
-            return true;
-        }
-
-        internal async Task<MsalAccessTokenCacheItem> FindAccessTokenAsync(AuthenticationRequestParameters requestParams)
-        {
-            var cacheEvent = new CacheEvent(CacheEvent.TokenCacheLookup) { TokenType = CacheEvent.TokenTypes.AT };
-            Telemetry.GetInstance().StartEvent(requestParams.RequestContext.TelemetryRequestId, cacheEvent);
-            try
-            {   
-                ISet<string> environmentAliases = new HashSet<string>(StringComparer.OrdinalIgnoreCase);
-                string preferredEnvironmentAlias = null;
-
-                if (requestParams.Authority != null)
-                {
-                    var instanceDiscoveryMetadataEntry = await GetCachedOrDiscoverAuthorityMetaDataAsync(requestParams.Authority.CanonicalAuthority,
-                        requestParams.ValidateAuthority, requestParams.RequestContext).ConfigureAwait(false);
-
-                    environmentAliases.UnionWith
-                        (GetEnvironmentAliases(requestParams.Authority.CanonicalAuthority, instanceDiscoveryMetadataEntry));
-
-                    if (requestParams.Authority.AuthorityType == Core.Instance.AuthorityType.Adfs)
-                        preferredEnvironmentAlias = requestParams.Authority.CanonicalAuthority;
-                    else
-                        preferredEnvironmentAlias = instanceDiscoveryMetadataEntry.PreferredCache;
-                }
-
-                return FindAccessTokenCommon
-                    (requestParams, preferredEnvironmentAlias, environmentAliases);
-            }
-            finally
-            {
-                Telemetry.GetInstance().StopEvent(requestParams.RequestContext.TelemetryRequestId, cacheEvent);
-            }
-        }
-
-        private MsalAccessTokenCacheItem FindAccessTokenCommon
-            (AuthenticationRequestParameters requestParams, string preferredEnvironmentAlias, ISet<string> environmentAliases)
-        {
-            lock (LockObject)
-            {
-                string msg = "Looking up access token in the cache..";
-                requestParams.RequestContext.Logger.Info(msg);
-                requestParams.RequestContext.Logger.InfoPii(msg);
-                MsalAccessTokenCacheItem msalAccessTokenCacheItem = null;
-                TokenCacheNotificationArgs args = new TokenCacheNotificationArgs
-                {
-                    TokenCache = this,
-                    ClientId = ClientId,
-                    Account = requestParams.Account
-                };
-
-                OnBeforeAccess(args);
-                //filtered by client id.
-                ICollection<MsalAccessTokenCacheItem> tokenCacheItems = GetAllAccessTokensForClient(requestParams.RequestContext);
-                OnAfterAccess(args);
-
-                // this is OBO flow. match the cache entry with assertion hash,
-                // Authority, ScopeSet and client Id.
-                if (requestParams.UserAssertion != null)
-                {
-                    msg = "Filtering by user assertion...";
-                    requestParams.RequestContext.Logger.Info(msg);
-                    requestParams.RequestContext.Logger.InfoPii(msg);
-                    tokenCacheItems =
-                        tokenCacheItems.Where(
-                                item =>
-                                    !string.IsNullOrEmpty(item.UserAssertionHash) &&
-                                    item.UserAssertionHash.Equals(requestParams.UserAssertion.AssertionHash, StringComparison.OrdinalIgnoreCase))
-                            .ToList();
-                }
-                else
-                {
-                    if (!requestParams.IsClientCredentialRequest)
-                    {
-                        msg = "Filtering by user identifier...";
-                        requestParams.RequestContext.Logger.Info(msg);
-                        requestParams.RequestContext.Logger.InfoPii(msg);
-                        //filter by identifier of the user instead
-                        tokenCacheItems =
-                            tokenCacheItems
-                                .Where(item => item.HomeAccountId.Equals(requestParams.Account?.HomeAccountId.Identifier, StringComparison.OrdinalIgnoreCase))
-                                .ToList();
-                    }
-                }
-
-                //no match found after initial filtering
-                if (!tokenCacheItems.Any())
-                {
-                    msg = "No matching entry found for user or assertion";
-                    requestParams.RequestContext.Logger.Info(msg);
-                    requestParams.RequestContext.Logger.InfoPii(msg);
-                    return null;
-                }
-
-                msg = "Matching entry count -" + tokenCacheItems.Count;
-                requestParams.RequestContext.Logger.Info(msg);
-                requestParams.RequestContext.Logger.InfoPii(msg);
-
-                IEnumerable<MsalAccessTokenCacheItem> filteredItems =
-                    tokenCacheItems.Where(
-                            item =>
-                                item.ScopeSet.ScopeContains(requestParams.Scope))
-                        .ToList();
-
-                msg = "Matching entry count after filtering by scopes - " + filteredItems.Count();
-                requestParams.RequestContext.Logger.Info(msg);
-                requestParams.RequestContext.Logger.InfoPii(msg);
-                //no authority passed
-                if (environmentAliases.Count == 0)
-                {
-                    msg = "No authority provided..";
-                    requestParams.RequestContext.Logger.Info(msg);
-                    requestParams.RequestContext.Logger.InfoPii(msg);
-                    
-                    //if only one cached token found
-                    if (filteredItems.Count() == 1)
-                    {
-                        msalAccessTokenCacheItem = filteredItems.First();
-                        requestParams.Authority =
-                            Authority.CreateAuthority(msalAccessTokenCacheItem.Authority, requestParams.ValidateAuthority);
-
-                        msg = "1 matching entry found.Authority may be used for refreshing access token.";
-                        requestParams.RequestContext.Logger.Info(msg);
-                        requestParams.RequestContext.Logger.InfoPii(msg);
-                    }
-                    else if (filteredItems.Count() > 1)
-                    {
-                        msg = "Multiple authorities found for same client_id, user and scopes";
-                        requestParams.RequestContext.Logger.Error(msg);
-                        requestParams.RequestContext.Logger.ErrorPii(msg + " :- " + filteredItems
-                                .Select(tci => tci.Authority)
-                                .AsSingleString());
-                        throw new MsalClientException(MsalClientException.MultipleTokensMatchedError,
-                            MsalErrorMessage.MultipleTokensMatched);
-                    }
-                    else
-                    {
-                        msg = "No tokens found for matching client_id, user and scopes.";
-                        requestParams.RequestContext.Logger.Info(msg);
-                        requestParams.RequestContext.Logger.InfoPii(msg);
-
-                        msg = "Check if the tokens are for the same authority for given client_id and user.";
-                        requestParams.RequestContext.Logger.Info(msg);
-                        requestParams.RequestContext.Logger.InfoPii(msg);
-                        //no match found. check if there was a single authority used
-                        IEnumerable<string> authorityList = tokenCacheItems.Select(tci => tci.Authority).Distinct();
-                        if (authorityList.Count() > 1)
-                        {
-                            msg = "Multiple authorities found for same client_id and user.";
-                            requestParams.RequestContext.Logger.Error(msg);
-                            requestParams.RequestContext.Logger.ErrorPii(msg + " :- " + authorityList.AsSingleString());
-
-                            throw new MsalClientException(MsalClientException.MultipleTokensMatchedError,
-                                "Multiple authorities found in the cache. Pass in authority in the API overload.");
-                        }
-
-                        msg = "Distinct Authority found. Use it for refresh token grant call";
-                        requestParams.RequestContext.Logger.Info(msg);
-                        requestParams.RequestContext.Logger.InfoPii(msg);
-                        requestParams.Authority = Authority.CreateAuthority(authorityList.First(), requestParams.ValidateAuthority);
-                    }
-                }
-                else
-                {
-                    msg = "Authority provided..";
-                    requestParams.RequestContext.Logger.Info(msg);
-                    requestParams.RequestContext.Logger.InfoPii(msg);
-
-                    //authority was passed in the API
-                    IEnumerable<MsalAccessTokenCacheItem> filteredByPrefferedAlias = 
-                        filteredItems.Where
-                        (item => item.Environment.Equals(preferredEnvironmentAlias, StringComparison.OrdinalIgnoreCase))
-                        .ToList();
-
-                    if (filteredByPrefferedAlias.Any())
-                    {
-                        filteredItems = filteredByPrefferedAlias;
-                    }
-                    else
-                    {
-                        filteredItems = filteredItems.Where(
-                            item => environmentAliases.Contains(item.Environment) && 
-                            item.TenantId.Equals(requestParams.Authority.GetTenantId(), StringComparison.OrdinalIgnoreCase)).ToList();
-                    }
-
-                    //no match
-                    if (!filteredItems.Any())
-                    {
-                        msg = "No tokens found for matching authority, client_id, user and scopes.";
-                        requestParams.RequestContext.Logger.Info(msg);
-                        requestParams.RequestContext.Logger.InfoPii(msg);
-                        return null;
-                    }
-
-                    //if only one cached token found
-                    if (filteredItems.Count() == 1)
-                    {
-                        msalAccessTokenCacheItem = filteredItems.First();
-                    }
-                    else
-                    {
-                        msg = "Multiple tokens found for matching authority, client_id, user and scopes.";
-                        requestParams.RequestContext.Logger.Error(msg);
-                        requestParams.RequestContext.Logger.ErrorPii(msg);
-                        
-                        throw new MsalClientException(MsalClientException.MultipleTokensMatchedError,
-                            MsalErrorMessage.MultipleTokensMatched);
-                    }
-                }
-
-                if (msalAccessTokenCacheItem != null && msalAccessTokenCacheItem.ExpiresOn >
-                    DateTime.UtcNow + TimeSpan.FromMinutes(DefaultExpirationBufferInMinutes))
-                {
-                    msg = "Access token is not expired. Returning the found cache entry..";
-                    requestParams.RequestContext.Logger.Info(msg);
-                    requestParams.RequestContext.Logger.InfoPii(msg);
-                    return msalAccessTokenCacheItem;
-                }
-
-                if (msalAccessTokenCacheItem != null)
-                {
-                    msg = "Access token has expired or about to expire. Current time (" + DateTime.UtcNow +
-                          ") - Expiration Time (" + msalAccessTokenCacheItem.ExpiresOn + ")";
-                    requestParams.RequestContext.Logger.Info(msg);
-                    requestParams.RequestContext.Logger.InfoPii(msg);
-                }
-
-                return null;
-            }
-        }
-
-        internal async Task<MsalRefreshTokenCacheItem> FindRefreshTokenAsync(AuthenticationRequestParameters requestParams)
-        {
-            var cacheEvent = new CacheEvent(CacheEvent.TokenCacheLookup) { TokenType = CacheEvent.TokenTypes.RT };
-            Telemetry.GetInstance().StartEvent(requestParams.RequestContext.TelemetryRequestId, cacheEvent);
-            try
-            {
-                return await FindRefreshTokenCommonAsync(requestParams).ConfigureAwait(false);
-            }
-            finally
-            {
-                Telemetry.GetInstance().StopEvent(requestParams.RequestContext.TelemetryRequestId, cacheEvent);
-            }
-        }
-
-        private async Task<MsalRefreshTokenCacheItem> FindRefreshTokenCommonAsync(AuthenticationRequestParameters requestParam)
-        {
-            if (requestParam.Authority == null)
-            {
-                return null;
-            }
-
-            var instanceDiscoveryMetadataEntry = await GetCachedOrDiscoverAuthorityMetaDataAsync(requestParam.Authority.CanonicalAuthority,
-                requestParam.ValidateAuthority, requestParam.RequestContext).ConfigureAwait(false);
-
-            var environmentAliases = GetEnvironmentAliases(requestParam.Authority.CanonicalAuthority,
-                instanceDiscoveryMetadataEntry);
-
-            var preferredEnvironmentHost = GetPreferredEnvironmentHost(requestParam.Authority.Host,
-                instanceDiscoveryMetadataEntry);
-
-            lock (LockObject)
-            {
-                var msg = "Looking up refresh token in the cache..";
-                requestParam.RequestContext.Logger.Info(msg);
-                requestParam.RequestContext.Logger.InfoPii(msg);
-
-                TokenCacheNotificationArgs args = new TokenCacheNotificationArgs
-                {
-                    TokenCache = this,
-                    ClientId = ClientId,
-                    Account = requestParam.Account
-                };
-
-                MsalRefreshTokenCacheKey key = new MsalRefreshTokenCacheKey(
-                    preferredEnvironmentHost, requestParam.ClientId, requestParam.Account?.HomeAccountId?.Identifier);
-
-                OnBeforeAccess(args);
-                try
-                {
-                    MsalRefreshTokenCacheItem msalRefreshTokenCacheItem =
-                    JsonHelper.TryToDeserializeFromJson<MsalRefreshTokenCacheItem>(
-                        tokenCacheAccessor.GetRefreshToken(key), requestParam.RequestContext);
-
-                    // trying to find rt by authority aliases
-                    if (msalRefreshTokenCacheItem == null)
-                    {
-                        var refreshTokensStr = tokenCacheAccessor.GetAllRefreshTokensAsString();
-
-                        foreach (var refreshTokenStr in refreshTokensStr)
-                        {
-                            MsalRefreshTokenCacheItem msalRefreshToken =
-                                JsonHelper.TryToDeserializeFromJson<MsalRefreshTokenCacheItem>(refreshTokenStr, requestParam.RequestContext);
-
-                            if (msalRefreshToken != null &&
-                                msalRefreshToken.ClientId.Equals(requestParam.ClientId, StringComparison.OrdinalIgnoreCase) &&
-                                environmentAliases.Contains(msalRefreshToken.Environment) &&
-                                requestParam.Account?.HomeAccountId.Identifier == msalRefreshToken.HomeAccountId)
-                            {
-                                msalRefreshTokenCacheItem = msalRefreshToken;
-                                continue;
-                            }
-                        }
-                    }
-
-                    msg = "Refresh token found in the cache? - " + (msalRefreshTokenCacheItem != null);
-                    requestParam.RequestContext.Logger.Info(msg);
-                    requestParam.RequestContext.Logger.InfoPii(msg);
-
-                    if (msalRefreshTokenCacheItem != null)
-                    {
-                        return msalRefreshTokenCacheItem;
-                    }
-
-                    requestParam.RequestContext.Logger.Info("Checking ADAL cache for matching RT");
-                    requestParam.RequestContext.Logger.InfoPii("Checking ADAL cache for matching RT");
-
-                    if (requestParam.Account == null)
-                    {
-                        return null;
-                    }
-                    return CacheFallbackOperations.GetAdalEntryForMsal(
-                        legacyCachePersistance,
-                        preferredEnvironmentHost,
-                        environmentAliases,
-                        requestParam.ClientId,
-                        requestParam.LoginHint,
-                        requestParam.Account.HomeAccountId?.Identifier,
-                        null);
-                }
-                finally
-                {
-                    OnAfterAccess(args);
-                }
-            }
-        }
-
-        internal void DeleteRefreshToken(MsalRefreshTokenCacheItem msalRefreshTokenCacheItem, MsalIdTokenCacheItem msalIdTokenCacheItem, 
-            RequestContext requestContext)
-        {
-            lock (LockObject)
-            {
-                try
-                {
-                    TokenCacheNotificationArgs args = new TokenCacheNotificationArgs
-                    {
-                        TokenCache = this,
-                        ClientId = ClientId,
-                        Account = new Account(
-                            AccountId.FromClientInfo(msalIdTokenCacheItem.ClientInfo),
-                            msalIdTokenCacheItem?.IdToken?.PreferredUsername, msalRefreshTokenCacheItem.Environment)
-                    };
-
-                    OnBeforeAccess(args);
-                    OnBeforeWrite(args);
-                    tokenCacheAccessor.DeleteRefreshToken(msalRefreshTokenCacheItem.GetKey(), requestContext);
-                    OnAfterAccess(args);
-                }
-                finally
-                {
-                    HasStateChanged = false;
-                }
-            }
-        }
-
-        internal void DeleteAccessToken(MsalAccessTokenCacheItem msalAccessTokenCacheItem, MsalIdTokenCacheItem msalIdTokenCacheItem, 
-            RequestContext requestContext)
-        {
-            lock (LockObject)
-            {
-                try
-                {
-                    TokenCacheNotificationArgs args = new TokenCacheNotificationArgs
-                    {
-                        TokenCache = this,
-                        ClientId = ClientId,
-                        Account = new Account(AccountId.FromClientInfo(msalAccessTokenCacheItem.ClientInfo),
-                            msalIdTokenCacheItem?.IdToken?.PreferredUsername, msalAccessTokenCacheItem.Environment)
-                    };
-
-                    OnBeforeAccess(args);
-                    OnBeforeWrite(args);
-                    tokenCacheAccessor.DeleteAccessToken(msalAccessTokenCacheItem.GetKey(), requestContext);
-                    OnAfterAccess(args);
-                }
-                finally
-                {
-                    HasStateChanged = false;
-                }
-            }
-        }
-        internal MsalAccessTokenCacheItem GetAccessTokenCacheItem(MsalAccessTokenCacheKey msalAccessTokenCacheKey, RequestContext requestContext)
-        {
-            lock (LockObject)
-            {
-                TokenCacheNotificationArgs args = new TokenCacheNotificationArgs
-                {
-                    TokenCache = this,
-                    ClientId = ClientId,
-                    Account = null
-                };
-
-                OnBeforeAccess(args);
-                var accessTokenStr = tokenCacheAccessor.GetAccessToken(msalAccessTokenCacheKey);
-                OnAfterAccess(args);
-
-                return JsonHelper.TryToDeserializeFromJson<MsalAccessTokenCacheItem>(accessTokenStr, requestContext);
-            }
-        }
-
-        internal MsalRefreshTokenCacheItem GetRefreshTokenCacheItem(MsalRefreshTokenCacheKey msalRefreshTokenCacheKey, RequestContext requestContext)
-        {
-            lock (LockObject)
-            {
-                TokenCacheNotificationArgs args = new TokenCacheNotificationArgs
-                {
-                    TokenCache = this,
-                    ClientId = ClientId,
-                    Account = null
-                };
-
-                OnBeforeAccess(args);
-                var refreshTokenStr = tokenCacheAccessor.GetRefreshToken(msalRefreshTokenCacheKey);
-                OnAfterAccess(args);
-
-                return JsonHelper.TryToDeserializeFromJson<MsalRefreshTokenCacheItem>(refreshTokenStr, requestContext);
-            }
-        }
-
-        internal MsalIdTokenCacheItem GetIdTokenCacheItem(MsalIdTokenCacheKey msalIdTokenCacheKey, RequestContext requestContext)
-        {
-            lock (LockObject)
-            {
-                TokenCacheNotificationArgs args = new TokenCacheNotificationArgs
-                {
-                    TokenCache = this,
-                    ClientId = ClientId,
-                    Account = null
-                };
-
-                OnBeforeAccess(args);
-                var idTokenStr = tokenCacheAccessor.GetIdToken(msalIdTokenCacheKey);
-                OnAfterAccess(args);
-
-                return JsonHelper.TryToDeserializeFromJson<MsalIdTokenCacheItem>(idTokenStr, requestContext);
-            }
-        }
-
-        internal MsalAccountCacheItem GetAccountCacheItem(MsalAccountCacheKey msalAccountCacheKey, RequestContext requestContext)
-        {
-            lock (LockObject)
-            {
-                TokenCacheNotificationArgs args = new TokenCacheNotificationArgs
-                {
-                    TokenCache = this,
-                    ClientId = ClientId,
-                    Account = null
-                };
-
-                OnBeforeAccess(args);
-                var accountStr = tokenCacheAccessor.GetAccount(msalAccountCacheKey);
-                OnAfterAccess(args);
-
-                return JsonHelper.TryToDeserializeFromJson<MsalAccountCacheItem>(accountStr, requestContext);
-            }
-        }
-
-        private async Task<InstanceDiscoveryMetadataEntry> GetCachedOrDiscoverAuthorityMetaDataAsync
-            (string authority, bool validateAuthority, RequestContext requestContext)
-        {
-            InstanceDiscoveryMetadataEntry instanceDiscoveryMetadata = null;
-
-            var authorityType = Authority.GetAuthorityType(authority);
-            if (authorityType == Core.Instance.AuthorityType.Aad || authorityType == Core.Instance.AuthorityType.B2C)
-            {
-                instanceDiscoveryMetadata = await AadInstanceDiscovery.Instance.GetMetadataEntryAsync
-                    (new Uri(authority), validateAuthority, requestContext).ConfigureAwait(false);
-            }
-            return instanceDiscoveryMetadata;
-        }
-         
-        private InstanceDiscoveryMetadataEntry GetCachedAuthorityMetaData(string authority)
-        {
-            InstanceDiscoveryMetadataEntry instanceDiscoveryMetadata = null;
-
-            var authorityType = Authority.GetAuthorityType(authority);
-            if (authorityType == Core.Instance.AuthorityType.Aad || authorityType == Core.Instance.AuthorityType.B2C)
-            {
-                AadInstanceDiscovery.Instance.Cache.TryGetValue
-                    (new Uri(authority).Host, out instanceDiscoveryMetadata);
-            }
-            return instanceDiscoveryMetadata;
-        }
-
-        private ISet<string> GetEnvironmentAliases(string authority, InstanceDiscoveryMetadataEntry metadata)
-        {
-            ISet<string> environmentAliases = new HashSet<string>(StringComparer.OrdinalIgnoreCase)
-            {
-                new Uri(authority).Host
-            };
-
-            if (metadata != null)
-            {
-                foreach (string environmentAlias in metadata.Aliases ?? Enumerable.Empty<string>())
-                {
-                    environmentAliases.Add(environmentAlias);
-                }
-            }
-
-            return environmentAliases;
-        }
-
-        private string GetPreferredEnvironmentHost(string environmentHost, InstanceDiscoveryMetadataEntry metadata)
-        {
-            string preferredEnvironmentHost = environmentHost;
-
-            if (metadata != null)
-            {
-                preferredEnvironmentHost = metadata.PreferredCache;
-            }
-
-            return preferredEnvironmentHost;
-        }
-
-        internal async Task<IEnumerable<IAccount>> GetAccountsAsync(string authority, bool validateAuthority, RequestContext requestContext)
-        {
-            var instanceDiscoveryMetadataEntry = 
-                await GetCachedOrDiscoverAuthorityMetaDataAsync(authority, validateAuthority, requestContext).ConfigureAwait(false);
-
-            var environmentAliases = GetEnvironmentAliases(authority, instanceDiscoveryMetadataEntry);
-
-            var environment = new Uri(authority).Host;
-            lock (LockObject)
-            {
-                TokenCacheNotificationArgs args = new TokenCacheNotificationArgs
-                {
-                    TokenCache = this,
-                    ClientId = ClientId,
-                    Account = null
-                };
-
-                OnBeforeAccess(args);
-                ICollection<MsalRefreshTokenCacheItem> tokenCacheItems = GetAllRefreshTokensForClient(requestContext);
-                ICollection<MsalAccountCacheItem> accountCacheItems = GetAllAccounts(requestContext);
-
-                var tuple = CacheFallbackOperations.GetAllAdalUsersForMsal(legacyCachePersistance, environmentAliases, ClientId);
-                OnAfterAccess(args);
-
-                IDictionary<string, Account> clientInfoToAccountMap = new Dictionary<string, Account>();
-                foreach (MsalRefreshTokenCacheItem rtItem in tokenCacheItems)
-                {
-                    if (environmentAliases.Contains(rtItem.Environment))
-                    {
-                        foreach (MsalAccountCacheItem account in accountCacheItems)
-                        {
-                            if (rtItem.HomeAccountId.Equals(account.HomeAccountId, StringComparison.OrdinalIgnoreCase) &&
-                                environmentAliases.Contains(account.Environment))
-                            {
-                                clientInfoToAccountMap[rtItem.HomeAccountId] = new Account
-                                    (AccountId.FromClientInfo(account.ClientInfo), account.PreferredUsername, environment);
-                                break;
-                            }
-                        }
-                    }
-                }
-
-                Dictionary<String, AdalUserInfo> clientInfoToAdalUserMap = tuple.Item1;
-                List<AdalUserInfo> adalUsersWithoutClientInfo = tuple.Item2;
-
-                foreach (KeyValuePair<string, AdalUserInfo> pair in clientInfoToAdalUserMap)
-                {
-                    ClientInfo clientInfo = ClientInfo.CreateFromJson(pair.Key);
-                    string accountIdentifier = clientInfo.ToAccountIdentifier();
-
-                    if (!clientInfoToAccountMap.ContainsKey(accountIdentifier))
-                    {
-                        clientInfoToAccountMap[accountIdentifier] = new Account(
-                             AccountId.FromClientInfo(clientInfo), pair.Value.DisplayableId, environment);
-                    }
-                }
-
-                ICollection<Account> accounts = new List<Account>(clientInfoToAccountMap.Values);
-                List<string> uniqueUserNames = clientInfoToAccountMap.Values.Select(o => o.Username).Distinct().ToList();
-
-                foreach (AdalUserInfo user in adalUsersWithoutClientInfo)
-                {
-                    if (!string.IsNullOrEmpty(user.DisplayableId) && !uniqueUserNames.Contains(user.DisplayableId))
-                    {
-                        accounts.Add(new Account(null, user.DisplayableId, environment));
-                        uniqueUserNames.Add(user.DisplayableId);
-                    }
-                }
-                return accounts;
-            }
-        }
-
-        internal ICollection<MsalRefreshTokenCacheItem> GetAllRefreshTokensForClient(RequestContext requestContext)
-        {
-            lock (LockObject)
-            {
-                ICollection<MsalRefreshTokenCacheItem> allRefreshTokens = new List<MsalRefreshTokenCacheItem>();
-                foreach (var refreshTokenString in tokenCacheAccessor.GetAllRefreshTokensAsString())
-                {
-                    MsalRefreshTokenCacheItem msalRefreshTokenCacheItem =
-                    JsonHelper.TryToDeserializeFromJson<MsalRefreshTokenCacheItem>(refreshTokenString, requestContext);
-
-                    if (msalRefreshTokenCacheItem != null && msalRefreshTokenCacheItem.ClientId.Equals(ClientId, StringComparison.OrdinalIgnoreCase))
-                    {
-                        allRefreshTokens.Add(msalRefreshTokenCacheItem);
-                    }
-                }
-                return allRefreshTokens;
-            }
-        }
-
-        internal ICollection<MsalAccessTokenCacheItem> GetAllAccessTokensForClient(RequestContext requestContext)
-        {
-            lock (LockObject)
-            {
-                ICollection<MsalAccessTokenCacheItem> allAccessTokens = new List<MsalAccessTokenCacheItem>();
-
-                foreach (var accessTokenString in tokenCacheAccessor.GetAllAccessTokensAsString())
-                {
-                    MsalAccessTokenCacheItem msalAccessTokenCacheItem =
-                    JsonHelper.TryToDeserializeFromJson<MsalAccessTokenCacheItem>(accessTokenString, requestContext);
-                    if (msalAccessTokenCacheItem != null && msalAccessTokenCacheItem.ClientId.Equals(ClientId, StringComparison.OrdinalIgnoreCase))
-                    {
-                        allAccessTokens.Add(msalAccessTokenCacheItem);
-                    }
-                }
-
-                return allAccessTokens;
-            }
-        }
-
-        internal ICollection<MsalIdTokenCacheItem> GetAllIdTokensForClient(RequestContext requestContext)
-        {
-            lock (LockObject)
-            {
-                ICollection<MsalIdTokenCacheItem> allIdTokens = new List<MsalIdTokenCacheItem>();
-
-                foreach (var idTokenString in tokenCacheAccessor.GetAllIdTokensAsString())
-                {
-                    MsalIdTokenCacheItem msalIdTokenCacheItem =
-                    JsonHelper.TryToDeserializeFromJson<MsalIdTokenCacheItem>(idTokenString, requestContext);
-                    if (msalIdTokenCacheItem != null && msalIdTokenCacheItem.ClientId.Equals(ClientId, StringComparison.OrdinalIgnoreCase))
-                    {
-                        allIdTokens.Add(msalIdTokenCacheItem);
-                    }
-                }
-
-                return allIdTokens;
-            }
-        }
-
-        internal MsalAccountCacheItem GetAccount(MsalRefreshTokenCacheItem refreshTokenCacheItem, RequestContext requestContext)
-        {
-            TokenCacheNotificationArgs args = new TokenCacheNotificationArgs
-            {
-                TokenCache = this,
-                ClientId = ClientId,
-                Account = null
-            };
-
-            OnBeforeAccess(args);
-            ICollection<MsalAccountCacheItem> accounts = GetAllAccounts(requestContext);
-            OnAfterAccess(args);
-
-            foreach (MsalAccountCacheItem account in accounts)
-            {
-                if (refreshTokenCacheItem.HomeAccountId.Equals(account.HomeAccountId, StringComparison.OrdinalIgnoreCase) &&
-                    refreshTokenCacheItem.Environment.Equals(account.Environment, StringComparison.OrdinalIgnoreCase))
-                {
-                    return account;
-                }
-            }
-            return null;
-        }
-
-        internal ICollection<MsalAccountCacheItem> GetAllAccounts(RequestContext requestContext)
-        {
-            lock (LockObject)
-            {
-                ICollection<MsalAccountCacheItem> allAccounts = new List<MsalAccountCacheItem>();
-
-                foreach (var accountString in tokenCacheAccessor.GetAllAccountsAsString())
-                {
-                    MsalAccountCacheItem msalAccountCacheItem =
-                    JsonHelper.TryToDeserializeFromJson<MsalAccountCacheItem>(accountString, requestContext);
-                    if (msalAccountCacheItem != null)
-                    {
-                        allAccounts.Add(msalAccountCacheItem);
-                    }
-                }
-
-                return allAccounts;
-            }
-        }
-
-        internal async Task RemoveAsync(string authority, bool validateAuthority, IAccount account, RequestContext requestContext)
-        {
-            var instanceDiscoveryMetadataEntry =
-                await GetCachedOrDiscoverAuthorityMetaDataAsync(authority, validateAuthority, requestContext).ConfigureAwait(false);
-
-            var environmentAliases = GetEnvironmentAliases(authority, instanceDiscoveryMetadataEntry);
-
-            lock (LockObject)
-            {
-                var msg = "Removing user from cache..";
-                requestContext.Logger.Info(msg);
-                requestContext.Logger.InfoPii(msg);
-
-                try
-                {
-                    TokenCacheNotificationArgs args = new TokenCacheNotificationArgs
-                    {
-                        TokenCache = this,
-                        ClientId = ClientId,
-                        Account = account
-                    };
-
-                    OnBeforeAccess(args);
-                    OnBeforeWrite(args);
-
-                    RemoveMsalAccount(account, environmentAliases, requestContext);
-                    RemoveAdalUser(account, environmentAliases);
-
-                    OnAfterAccess(args);
-                }
-                finally
-                {
-                    HasStateChanged = false;
-                }
-            }
-        }
-
-        internal void RemoveMsalAccount(IAccount account, ISet<string> environmnetAliases, RequestContext requestContext)
-        {
-            IList<MsalRefreshTokenCacheItem> allRefreshTokens = GetAllRefreshTokensForClient(requestContext)
-                .Where(item => item.HomeAccountId.Equals(account.HomeAccountId.Identifier, StringComparison.OrdinalIgnoreCase) &&
-                               environmnetAliases.Contains(item.Environment))
-                .ToList();
-            foreach (MsalRefreshTokenCacheItem refreshTokenCacheItem in allRefreshTokens)
-            {
-                tokenCacheAccessor.DeleteRefreshToken(refreshTokenCacheItem.GetKey(), requestContext);
-            }
-
-            var msg = "Deleted refresh token count - " + allRefreshTokens.Count;
-            requestContext.Logger.Info(msg);
-            requestContext.Logger.InfoPii(msg);
-            IList<MsalAccessTokenCacheItem> allAccessTokens = GetAllAccessTokensForClient(requestContext)
-                .Where(item => item.HomeAccountId.Equals(account.HomeAccountId.Identifier, StringComparison.OrdinalIgnoreCase) &&
-                               environmnetAliases.Contains(item.Environment))
-                .ToList();
-            foreach (MsalAccessTokenCacheItem accessTokenCacheItem in allAccessTokens)
-            {
-                tokenCacheAccessor.DeleteAccessToken(accessTokenCacheItem.GetKey(), requestContext);
-            }
-            
-            msg = "Deleted access token count - " + allAccessTokens.Count;
-            requestContext.Logger.Info(msg);
-            requestContext.Logger.InfoPii(msg);
-
-            IList<MsalIdTokenCacheItem> allIdTokens = GetAllIdTokensForClient(requestContext)
-                .Where(item => item.HomeAccountId.Equals(account.HomeAccountId.Identifier, StringComparison.OrdinalIgnoreCase) &&
-                               environmnetAliases.Contains(item.Environment))
-                .ToList();
-            foreach (MsalIdTokenCacheItem idTokenCacheItem in allIdTokens)
-            {
-                tokenCacheAccessor.DeleteIdToken(idTokenCacheItem.GetKey(), requestContext);
-            }
-
-            msg = "Deleted Id token count - " + allIdTokens.Count;
-            requestContext.Logger.Info(msg);
-            requestContext.Logger.InfoPii(msg);
-
-            IList<MsalAccountCacheItem> allAccounts = GetAllAccounts(requestContext)
-                .Where(item => item.HomeAccountId.Equals(account.HomeAccountId.Identifier, StringComparison.OrdinalIgnoreCase) &&
-                               environmnetAliases.Contains(item.Environment))
-                .ToList();
-            foreach (MsalAccountCacheItem accountCacheItem in allAccounts)
-            {
-                tokenCacheAccessor.DeleteAccount(accountCacheItem.GetKey(), requestContext);
-            }
-
-            msg = "Deleted Account count - " + allIdTokens.Count;
-            requestContext.Logger.Info(msg);
-            requestContext.Logger.InfoPii(msg);
-        }
-
-        internal void RemoveAdalUser(IAccount account, ISet<string> environmentAliases)
-        {
-            CacheFallbackOperations.RemoveAdalUser(legacyCachePersistance, account.Username, environmentAliases, account.HomeAccountId.Identifier);
-        }
-
-        internal ICollection<string> GetAllAccessTokenCacheItems(RequestContext requestContext)
-        {
-            // this method is called by serialize and does not require
-            // delegates because serialize itself is called from delegates
-            lock (LockObject)
-            {
-                ICollection<string> allTokens =
-                    tokenCacheAccessor.GetAllAccessTokensAsString();
-                return allTokens;
-            }
-        }
-
-        internal ICollection<string> GetAllRefreshTokenCacheItems(RequestContext requestContext)
-        {
-            // this method is called by serialize and does not require
-            // delegates because serialize itself is called from delegates
-            lock (LockObject)
-            {
-                ICollection<string> allTokens =
-                    tokenCacheAccessor.GetAllRefreshTokensAsString();
-                return allTokens;
-            }
-        }
-
-        internal ICollection<string> GetAllIdTokenCacheItems(RequestContext requestContext)
-        {
-            // this method is called by serialize and does not require
-            // delegates because serialize itself is called from delegates
-            lock (LockObject)
-            {
-                ICollection<string> allTokens =
-                    tokenCacheAccessor.GetAllIdTokensAsString();
-                return allTokens;
-            }
-        }
-
-        internal ICollection<string> GetAllAccountCacheItems(RequestContext requestContext)
-        {
-            // this method is called by serialize and does not require
-            // delegates because serialize itself is called from delegates
-            lock (LockObject)
-            {
-                ICollection<string> allAccounts =
-                    tokenCacheAccessor.GetAllAccountsAsString();
-                return allAccounts;
-            }
-        }
-
-        internal void AddAccessTokenCacheItem(MsalAccessTokenCacheItem msalAccessTokenCacheItem)
-        {
-            // this method is called by serialize and does not require
-            // delegates because serialize itself is called from delegates
-            lock (LockObject)
-            {
-                tokenCacheAccessor.SaveAccessToken(msalAccessTokenCacheItem);
-            }
-        }
-
-        internal void AddRefreshTokenCacheItem(MsalRefreshTokenCacheItem msalRefreshTokenCacheItem)
-        {
-            // this method is called by serialize and does not require
-            // delegates because serialize itself is called from delegates
-            lock (LockObject)
-            {
-                tokenCacheAccessor.SaveRefreshToken(msalRefreshTokenCacheItem);
-            }
-        }
-
-        internal void AddIdTokenCacheItem(MsalIdTokenCacheItem msalIdTokenCacheItem)
-        {
-            // this method is called by serialize and does not require
-            // delegates because serialize itself is called from delegates
-            lock (LockObject)
-            {
-                tokenCacheAccessor.SaveIdToken(msalIdTokenCacheItem);
-            }
-        }
-
-        internal void AddAccountCacheItem(MsalAccountCacheItem msalAccountCacheItem)
-        {
-            // this method is called by serialize and does not require
-            // delegates because serialize itself is called from delegates
-            lock (LockObject)
-            {
-                tokenCacheAccessor.SaveAccount(msalAccountCacheItem);
-            }
-        }
-
-        internal void Clear()
-        {
-            lock (LockObject)
-            {
-                ClearMsalCache();
-                ClearAdalCache();
-            }
-        }
-
-        internal void ClearAdalCache()
-        {
-            IDictionary<AdalTokenCacheKey, AdalResultWrapper> dictionary = AdalCacheOperations.Deserialize(legacyCachePersistance.LoadCache());
-            dictionary.Clear();
-            legacyCachePersistance.WriteCache(AdalCacheOperations.Serialize(dictionary));
-        }
-
-        internal void ClearMsalCache()
-        {
-            try
-            {
-                TokenCacheNotificationArgs args = new TokenCacheNotificationArgs
-                {
-                    TokenCache = this,
-                    ClientId = ClientId,
-                    Account = null
-                };
-
-                OnBeforeAccess(args);
-                OnBeforeWrite(args);
-
-                tokenCacheAccessor.Clear();
-
-                OnAfterAccess(args);
-            }
-            finally
-            {
-                HasStateChanged = false;
-            }
-        }
-
-        /// <summary>
-        /// Only used by dev test apps
-        /// </summary>
-        internal void SaveAccesTokenCacheItem(MsalAccessTokenCacheItem msalAccessTokenCacheItem, MsalIdTokenCacheItem msalIdTokenCacheItem)
-        {
-            lock (LockObject)
-            {
-                TokenCacheNotificationArgs args = new TokenCacheNotificationArgs
-                {
-                    TokenCache = this,
-                    ClientId = ClientId,
-                    Account = msalIdTokenCacheItem != null ? new Account(
-                        AccountId.FromClientInfo(msalIdTokenCacheItem.ClientInfo),
-                        msalIdTokenCacheItem.IdToken?.PreferredUsername, 
-                        msalAccessTokenCacheItem.Environment) : null
-                };
-
-                try
-                {
-                    HasStateChanged = true;
-                    OnBeforeAccess(args);
-                    OnBeforeWrite(args);
-
-                    tokenCacheAccessor.SaveAccessToken(msalAccessTokenCacheItem);
-                }
-                finally
-                {
-                    OnAfterAccess(args);
-                    HasStateChanged = false;
-                }
-            }
-        }
-
-        /// <summary>
-        /// Only used by dev test apps
-        /// </summary>
-        /// <param name="msalRefreshTokenCacheItem"></param>
-        /// <param name="msalIdTokenCacheItem"></param>
-        internal void SaveRefreshTokenCacheItem(
-            MsalRefreshTokenCacheItem msalRefreshTokenCacheItem, 
-            MsalIdTokenCacheItem msalIdTokenCacheItem)
-        {
-            lock (LockObject)
-            {
-                TokenCacheNotificationArgs args = new TokenCacheNotificationArgs
-                {
-                    TokenCache = this,
-                    ClientId = ClientId,
-                    Account = msalIdTokenCacheItem != null ? 
-                           new Account(
-                               AccountId.FromClientInfo(msalIdTokenCacheItem.ClientInfo),
-                               msalIdTokenCacheItem.IdToken.PreferredUsername, 
-                               msalIdTokenCacheItem.IdToken.Name) : null
-                };
-
-                try
-                {
-                    HasStateChanged = true;
-                    OnBeforeAccess(args);
-                    OnBeforeWrite(args);
-
-                    tokenCacheAccessor.SaveRefreshToken(msalRefreshTokenCacheItem);
-                }
-                finally
-                {
-                    OnAfterAccess(args);
-                    HasStateChanged = false;
-                }
-            }
-        }
-    }
-=======
-﻿//----------------------------------------------------------------------
-//
-// Copyright (c) Microsoft Corporation.
-// All rights reserved.
-//
-// This code is licensed under the MIT License.
-//
-// Permission is hereby granted, free of charge, to any person obtaining a copy
-// of this software and associated documentation files(the "Software"), to deal
-// in the Software without restriction, including without limitation the rights
-// to use, copy, modify, merge, publish, distribute, sublicense, and / or sell
-// copies of the Software, and to permit persons to whom the Software is
-// furnished to do so, subject to the following conditions :
-//
-// The above copyright notice and this permission notice shall be included in
-// all copies or substantial portions of the Software.
-//
-// THE SOFTWARE IS PROVIDED "AS IS", WITHOUT WARRANTY OF ANY KIND, EXPRESS OR
-// IMPLIED, INCLUDING BUT NOT LIMITED TO THE WARRANTIES OF MERCHANTABILITY,
-// FITNESS FOR A PARTICULAR PURPOSE AND NONINFRINGEMENT.IN NO EVENT SHALL THE
-// AUTHORS OR COPYRIGHT HOLDERS BE LIABLE FOR ANY CLAIM, DAMAGES OR OTHER
-// LIABILITY, WHETHER IN AN ACTION OF CONTRACT, TORT OR OTHERWISE, ARISING FROM,
-// OUT OF OR IN CONNECTION WITH THE SOFTWARE OR THE USE OR OTHER DEALINGS IN
-// THE SOFTWARE.
-//
-//------------------------------------------------------------------------------
-
-using System;
-using System.Collections.Generic;
 using System.Globalization;
 using System.Linq;
 using System.Threading.Tasks;
@@ -1414,6 +132,8 @@
 
             IdToken idToken = IdToken.Parse(response.IdToken);
 
+            string subject = idToken?.Subject;
+
             //The preferred_username value cannot be null or empty in order to comply with the ADAL/MSAL Unified cache schema. 
             //It will be set to "preferred_username not in idtoken" 
             var preferredUsername = !string.IsNullOrWhiteSpace(idToken?.PreferredUsername)? idToken.PreferredUsername : NullPreferredUsernameDisplayLabel;
@@ -1427,7 +147,7 @@
                 instanceDiscoveryMetadataEntry);
 
             var msalAccessTokenCacheItem =
-                new MsalAccessTokenCacheItem(preferredEnvironmentHost, requestParams.ClientId, response, tenantId)
+                new MsalAccessTokenCacheItem(preferredEnvironmentHost, requestParams.ClientId, response, tenantId, subject)
                 {
                     UserAssertionHash = requestParams.UserAssertion?.AssertionHash
                 };
@@ -1438,21 +158,32 @@
             if (idToken != null)
             {
                 msalIdTokenCacheItem = new MsalIdTokenCacheItem
-                    (preferredEnvironmentHost, requestParams.ClientId, response, tenantId);
+                    (preferredEnvironmentHost, requestParams.ClientId, response, tenantId, subject);
             }
 
             lock (LockObject)
             {
                 try
-                {
+                {
+                    Account account = null;
+                    if(msalAccessTokenCacheItem.HomeAccountId != null)
+                    {
+                        if (requestParams.Authority.AuthorityType == Core.Instance.AuthorityType.Adfs)
+                        {
+                            AccountId id = new AccountId(msalAccessTokenCacheItem.HomeAccountId);
+                            account = new Account(id, idToken.Upn, msalAccessTokenCacheItem.Environment);
+                        }
+                        else
+                        {
+                            account = new Account(AccountId.FromClientInfo(msalAccessTokenCacheItem.ClientInfo), preferredUsername, preferredEnvironmentHost);
+                        }
+                    }
+                   
                     var args = new TokenCacheNotificationArgs
                     {
                         TokenCache = this,
                         ClientId = ClientId,
-                        Account = msalAccessTokenCacheItem.HomeAccountId != null ?
-                                    new Account(AccountId.FromClientInfo(msalAccessTokenCacheItem.ClientInfo),
-                                    preferredUsername, preferredEnvironmentHost) : 
-                                    null
+                        Account = account
                     };
 
                     HasStateChanged = true;
@@ -1476,7 +207,7 @@
                     // if server returns the refresh token back, save it in the cache.
                     if (response.RefreshToken != null)
                     {
-                        msalRefreshTokenCacheItem = new MsalRefreshTokenCacheItem(preferredEnvironmentHost, requestParams.ClientId, response);
+                        msalRefreshTokenCacheItem = new MsalRefreshTokenCacheItem(preferredEnvironmentHost, requestParams.ClientId, response, subject);
                         var msg = "Saving RT in cache...";
                         requestParams.RequestContext.Logger.Info(msg);
                         requestParams.RequestContext.Logger.InfoPii(msg);
@@ -1522,7 +253,8 @@
 
                 if (msalAccessTokenItem != null && msalAccessTokenItem.ClientId.Equals(ClientId, StringComparison.OrdinalIgnoreCase) &&
                     environmentAliases.Contains(msalAccessTokenItem.Environment) &&
-                    msalAccessTokenItem.TenantId.Equals(tenantId, StringComparison.OrdinalIgnoreCase) &&
+                    (String.IsNullOrEmpty(msalAccessTokenItem.TenantId) ? msalAccessTokenItem.TenantId==tenantId :
+                    msalAccessTokenItem.TenantId.Equals(tenantId, StringComparison.OrdinalIgnoreCase)) &&
                     msalAccessTokenItem.ScopeSet.ScopeIntersects(scopeSet))
                 {
                     msg = "Intersecting scopes found - " + msalAccessTokenItem.Scopes;
@@ -1536,7 +268,7 @@
             requestParams.RequestContext.Logger.Info(msg);
             requestParams.RequestContext.Logger.InfoPii(msg);
 
-            if (!requestParams.IsClientCredentialRequest)
+            if (!requestParams.IsClientCredentialRequest && homeAccountId != null)
             {
                 //filter by identifer of the user instead
                 accessTokenItemList =
@@ -1571,7 +303,10 @@
                     environmentAliases.UnionWith
                         (GetEnvironmentAliases(requestParams.Authority.CanonicalAuthority, instanceDiscoveryMetadataEntry));
 
-                    preferredEnvironmentAlias = instanceDiscoveryMetadataEntry.PreferredCache;
+                    if (requestParams.Authority.AuthorityType == Core.Instance.AuthorityType.Adfs)
+                        preferredEnvironmentAlias = requestParams.Authority.CanonicalAuthority;
+                    else
+                        preferredEnvironmentAlias = instanceDiscoveryMetadataEntry.PreferredCache;
                 }
 
                 return FindAccessTokenCommon
@@ -1640,7 +375,7 @@
                         //filter by identifier of the user instead
                         tokenCacheItems =
                             tokenCacheItems
-                                .Where(item => item.HomeAccountId.Equals(requestParams.Account?.HomeAccountId.Identifier, StringComparison.OrdinalIgnoreCase))
+                                .Where(item => item.HomeAccountId.Equals(requestParams.Account?.HomeAccountId?.Identifier, StringComparison.OrdinalIgnoreCase))
                                 .ToList();
                     }
                 }
@@ -1658,10 +393,20 @@
                 requestParams.RequestContext.Logger.Info(msg);
                 requestParams.RequestContext.Logger.InfoPii(msg);
 
+                SortedSet<string> scopes = requestParams.Scope;
+                if (requestParams.Authority.AuthorityType == Core.Instance.AuthorityType.Adfs)
+                {
+                    scopes = new SortedSet<string>();
+                    foreach (string scope in requestParams.Scope)
+                    {
+                        scopes.Add(scope.Substring(scope.LastIndexOf("/")+1));
+                    }
+                }
+
                 IEnumerable<MsalAccessTokenCacheItem> filteredItems =
                     tokenCacheItems.Where(
                             item =>
-                                item.ScopeSet.ScopeContains(requestParams.Scope));
+                                item.ScopeSet.ScopeContains(scopes));
 
                 msg = "Matching entry count after filtering by scopes - " + filteredItems.Count();
                 requestParams.RequestContext.Logger.Info(msg);
@@ -1679,8 +424,8 @@
                 else
                 {
                     filteredItems = filteredItems.Where(
-                        item => environmentAliases.Contains(item.Environment) &&
-                        item.TenantId.Equals(requestParams.Authority.GetTenantId(), StringComparison.OrdinalIgnoreCase));
+                        item => environmentAliases.Contains(item.Environment)); //&&
+                        //item.TenantId.Equals(requestParams.Authority.GetTenantId(), StringComparison.OrdinalIgnoreCase));
                 }
 
                 //no match
@@ -2491,5 +1236,4 @@
             }
         }
     }
->>>>>>> 63c0140f
 }