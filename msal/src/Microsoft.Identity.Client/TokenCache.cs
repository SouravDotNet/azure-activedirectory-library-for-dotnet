﻿//----------------------------------------------------------------------
//
// Copyright (c) Microsoft Corporation.
// All rights reserved.
//
// This code is licensed under the MIT License.
//
// Permission is hereby granted, free of charge, to any person obtaining a copy
// of this software and associated documentation files(the "Software"), to deal
// in the Software without restriction, including without limitation the rights
// to use, copy, modify, merge, publish, distribute, sublicense, and / or sell
// copies of the Software, and to permit persons to whom the Software is
// furnished to do so, subject to the following conditions :
//
// The above copyright notice and this permission notice shall be included in
// all copies or substantial portions of the Software.
//
// THE SOFTWARE IS PROVIDED "AS IS", WITHOUT WARRANTY OF ANY KIND, EXPRESS OR
// IMPLIED, INCLUDING BUT NOT LIMITED TO THE WARRANTIES OF MERCHANTABILITY,
// FITNESS FOR A PARTICULAR PURPOSE AND NONINFRINGEMENT.IN NO EVENT SHALL THE
// AUTHORS OR COPYRIGHT HOLDERS BE LIABLE FOR ANY CLAIM, DAMAGES OR OTHER
// LIABILITY, WHETHER IN AN ACTION OF CONTRACT, TORT OR OTHERWISE, ARISING FROM,
// OUT OF OR IN CONNECTION WITH THE SOFTWARE OR THE USE OR OTHER DEALINGS IN
// THE SOFTWARE.
//
//------------------------------------------------------------------------------

using System;
using System.Collections.Generic;
using System.Globalization;
using System.Linq;
using System.Threading.Tasks;
using Microsoft.Identity.Client.Internal;
using Microsoft.Identity.Client.Internal.Requests;

using Microsoft.Identity.Core;
using Microsoft.Identity.Core.Cache;
using Microsoft.Identity.Core.Helpers;
using Microsoft.Identity.Core.Instance;
using Microsoft.Identity.Core.OAuth2;
using Microsoft.Identity.Core.Telemetry;

namespace Microsoft.Identity.Client
{
#if !DESKTOP && !NET_CORE
#pragma warning disable CS1574 // XML comment has cref attribute that could not be resolved
#endif
    /// <summary>
    /// Token cache storing access and refresh tokens for accounts 
    /// This class is used in the constuctors of <see cref="PublicClientApplication"/> and <see cref="ConfidentialClientApplication"/>.
    /// In the case of ConfidentialClientApplication, two instances are used, one for the user token cache, and one for the application
    /// token cache (in the case of applications using the client credential flows).
    /// See also <see cref="TokenCacheExtensions"/> which contains extension methods used to customize the cache serialization
    /// </summary>
    public sealed class TokenCache
#pragma warning restore CS1574 // XML comment has cref attribute that could not be resolved
    {
        internal const string NullPreferredUsernameDisplayLabel = "preferred_username not in id_token";

        static TokenCache()
        {
            ModuleInitializer.EnsureModuleInitialized();
        }

        private const int DefaultExpirationBufferInMinutes = 5;

        internal readonly TelemetryTokenCacheAccessor tokenCacheAccessor = new TelemetryTokenCacheAccessor();

        internal ILegacyCachePersistance legacyCachePersistance = new LegacyCachePersistance();

        /// <summary>
        /// Notification for certain token cache interactions during token acquisition. This delegate is 
        /// used in particular to provide a custom token cache serialization
        /// </summary>
        /// <param name="args">Arguments related to the cache item impacted</param>
        public delegate void TokenCacheNotification(TokenCacheNotificationArgs args);

        internal readonly object LockObject = new object();
        private volatile bool _hasStateChanged;

        internal string ClientId { get; set; }

        /// <summary>
        /// Notification method called before any library method accesses the cache.
        /// </summary>
        internal TokenCacheNotification BeforeAccess { get; set; }

        /// <summary>
        /// Notification method called before any library method writes to the cache. This notification can be used to reload
        /// the cache state from a row in database and lock that row. That database row can then be unlocked in the
        /// <see cref="AfterAccess"/>notification.
        /// </summary>
        internal TokenCacheNotification BeforeWrite { get; set; }

        /// <summary>
        /// Notification method called after any library method accesses the cache.
        /// </summary>
        internal TokenCacheNotification AfterAccess { get; set; }

        /// <summary>
        /// Gets or sets the flag indicating whether the state of the cache has changed.
        /// MSAL methods set this flag after any change.
        /// Caller applications should reset the flag after serializing and persisting the state of the cache.
        /// </summary>
        public bool HasStateChanged
        {
            get { return _hasStateChanged; }
            set { _hasStateChanged = value; }
        }

        internal void OnAfterAccess(TokenCacheNotificationArgs args)
        {
            AfterAccess?.Invoke(args);
        }

        internal void OnBeforeAccess(TokenCacheNotificationArgs args)
        {
            BeforeAccess?.Invoke(args);
        }

        internal void OnBeforeWrite(TokenCacheNotificationArgs args)
        {
            HasStateChanged = true;
            BeforeWrite?.Invoke(args);
        }

        internal Tuple<MsalAccessTokenCacheItem, MsalIdTokenCacheItem> SaveAccessAndRefreshToken
            (CorePlatformInformationBase platformInformation, AuthenticationRequestParameters requestParams, MsalTokenResponse response)
        {
            var tenantId = Authority.CreateAuthority(platformInformation, requestParams.TenantUpdatedCanonicalAuthority, false)
                .GetTenantId();

            IdToken idToken = IdToken.Parse(response.IdToken);

            string subject = idToken?.Subject;

            //The preferred_username value cannot be null or empty in order to comply with the ADAL/MSAL Unified cache schema. 
            //It will be set to "preferred_username not in idtoken" 
            var preferredUsername = !string.IsNullOrWhiteSpace(idToken?.PreferredUsername)? idToken.PreferredUsername : NullPreferredUsernameDisplayLabel;

            var instanceDiscoveryMetadataEntry = GetCachedAuthorityMetaData(requestParams.TenantUpdatedCanonicalAuthority);

            var environmentAliases = GetEnvironmentAliases(requestParams.TenantUpdatedCanonicalAuthority,
                instanceDiscoveryMetadataEntry);

            var preferredEnvironmentHost = GetPreferredEnvironmentHost(requestParams.Authority.Host,
                instanceDiscoveryMetadataEntry);

            var msalAccessTokenCacheItem =
                new MsalAccessTokenCacheItem(preferredEnvironmentHost, requestParams.ClientId, response, tenantId, subject)
                {
                    UserAssertionHash = requestParams.UserAssertion?.AssertionHash
                };

            MsalRefreshTokenCacheItem msalRefreshTokenCacheItem = null;

            MsalIdTokenCacheItem msalIdTokenCacheItem = null;
            if (idToken != null)
            {
                msalIdTokenCacheItem = new MsalIdTokenCacheItem
                    (preferredEnvironmentHost, requestParams.ClientId, response, tenantId, subject);
            }

            lock (LockObject)
            {
                try
                {
                    Account account = null;
                    if(msalAccessTokenCacheItem.HomeAccountId != null)
                    {
                        if(requestParams.Authority.AuthorityType == Core.Instance.AuthorityType.Adfs)
                        {
                            account = new Account(new AccountId(msalAccessTokenCacheItem.HomeAccountId), idToken.Upn, msalAccessTokenCacheItem.Environment);
                        }
                        else
                        {
                            account = new Account(AccountId.FromClientInfo(msalAccessTokenCacheItem.ClientInfo), preferredUsername, preferredEnvironmentHost);
                        }
                    }
                    var args = new TokenCacheNotificationArgs
                    {
                        TokenCache = this,
                        ClientId = ClientId,
                        Account = account
                    };

                    HasStateChanged = true;
                    OnBeforeAccess(args);
                    OnBeforeWrite(args);

                    DeleteAccessTokensWithIntersectingScopes(requestParams, environmentAliases, tenantId, 
                        msalAccessTokenCacheItem.ScopeSet, msalAccessTokenCacheItem.HomeAccountId);

                    tokenCacheAccessor.SaveAccessToken(msalAccessTokenCacheItem, requestParams.RequestContext);

                    if (idToken != null)
                    {
                        tokenCacheAccessor.SaveIdToken(msalIdTokenCacheItem, requestParams.RequestContext);

                        var msalAccountCacheItem = new MsalAccountCacheItem(preferredEnvironmentHost, response, preferredUsername, tenantId);

                        tokenCacheAccessor.SaveAccount(msalAccountCacheItem, requestParams.RequestContext);
                    }

                    // if server returns the refresh token back, save it in the cache.
                    if (response.RefreshToken != null)
                    {
                        msalRefreshTokenCacheItem = new MsalRefreshTokenCacheItem(preferredEnvironmentHost, requestParams.ClientId, response, subject);
                        requestParams.RequestContext.Logger.Info("Saving RT in cache...");

                        tokenCacheAccessor.SaveRefreshToken(msalRefreshTokenCacheItem, requestParams.RequestContext);
                    }

                    //save RT in ADAL cache for public clients
                    //do not save RT in ADAL cache for MSAL B2C scenarios
                    if (!requestParams.IsClientCredentialRequest && !requestParams.Authority.AuthorityType.Equals(Core.Instance.AuthorityType.B2C))
                    {
                        CacheFallbackOperations.WriteAdalRefreshToken
                            (legacyCachePersistance, msalRefreshTokenCacheItem, msalIdTokenCacheItem,
                            Authority.UpdateHost(requestParams.TenantUpdatedCanonicalAuthority, preferredEnvironmentHost),
                            msalIdTokenCacheItem.IdToken.ObjectId, response.Scope);
                    }

                    OnAfterAccess(args);

                    return Tuple.Create(msalAccessTokenCacheItem, msalIdTokenCacheItem);
                }
                finally
                {
                    HasStateChanged = false;
                }
            }
        }

        private void DeleteAccessTokensWithIntersectingScopes(AuthenticationRequestParameters requestParams,
           ISet<string> environmentAliases, string tenantId, SortedSet<string> scopeSet, string homeAccountId)
        {
            //delete all cache entries with intersecting scopes.
            //this should not happen but we have this as a safe guard
            //against multiple matches.
            requestParams.RequestContext.Logger.Info("Looking for scopes for the authority in the cache which intersect with " +
                      requestParams.Scope.AsSingleString());
            IList<MsalAccessTokenCacheItem> accessTokenItemList = new List<MsalAccessTokenCacheItem>();
            foreach (var accessTokenString in tokenCacheAccessor.GetAllAccessTokensAsString())
            {
                MsalAccessTokenCacheItem msalAccessTokenItem =
                    JsonHelper.TryToDeserializeFromJson<MsalAccessTokenCacheItem>(accessTokenString, requestParams.RequestContext);

                if (msalAccessTokenItem != null && msalAccessTokenItem.ClientId.Equals(ClientId, StringComparison.OrdinalIgnoreCase) &&
                    environmentAliases.Contains(msalAccessTokenItem.Environment) &&
<<<<<<< HEAD
                    ((msalAccessTokenItem.TenantId == null && tenantId == null) ||
                    msalAccessTokenItem.TenantId.Equals(tenantId, StringComparison.OrdinalIgnoreCase)) &&
                    msalAccessTokenItem.ScopeSet.ScopeIntersects(scopeSet))
=======
                    msalAccessTokenItem.TenantId.Equals(tenantId, StringComparison.OrdinalIgnoreCase) &&
                    msalAccessTokenItem.ScopeSet.Overlaps(scopeSet))
>>>>>>> 718e3b00
                {
                    requestParams.RequestContext.Logger.Verbose("Intersecting scopes found - " + msalAccessTokenItem.NormalizedScopes);
                    accessTokenItemList.Add(msalAccessTokenItem);
                }
            }

            requestParams.RequestContext.Logger.Info("Intersecting scope entries count - " + accessTokenItemList.Count);

            if (!requestParams.IsClientCredentialRequest)
            {
                //filter by identifer of the user instead
                accessTokenItemList =
                    accessTokenItemList.Where(
                            item => item.HomeAccountId.Equals(homeAccountId, StringComparison.OrdinalIgnoreCase))
                        .ToList();
                requestParams.RequestContext.Logger.Info("Matching entries after filtering by user - " + accessTokenItemList.Count);
            }

            foreach (var cacheItem in accessTokenItemList)
            {
                tokenCacheAccessor.DeleteAccessToken(cacheItem.GetKey(), requestParams.RequestContext);
            }
        }

        internal async Task<MsalAccessTokenCacheItem> FindAccessTokenAsync(CorePlatformInformationBase platformInformation, AuthenticationRequestParameters requestParams)
        {
            using (CoreTelemetryService.CreateTelemetryHelper(requestParams.RequestContext.TelemetryRequestId,
                new CacheEvent(CacheEvent.TokenCacheLookup) { TokenType = CacheEvent.TokenTypes.AT }))
            {   
                ISet<string> environmentAliases = new HashSet<string>(StringComparer.OrdinalIgnoreCase);
                string preferredEnvironmentAlias = null;

                if (requestParams.Authority != null)
                {
                    var instanceDiscoveryMetadataEntry = await GetCachedOrDiscoverAuthorityMetaDataAsync(platformInformation,
                        requestParams.Authority.CanonicalAuthority,
                        requestParams.ValidateAuthority, requestParams.RequestContext).ConfigureAwait(false);

                    environmentAliases.UnionWith
                        (GetEnvironmentAliases(requestParams.Authority.CanonicalAuthority, instanceDiscoveryMetadataEntry));

                    if (requestParams.Authority.AuthorityType == Core.Instance.AuthorityType.Adfs)
                    {
                        preferredEnvironmentAlias = requestParams.Authority.CanonicalAuthority;
                    }
                    else
                    {
                        preferredEnvironmentAlias = instanceDiscoveryMetadataEntry.PreferredCache;
                    }
                }

                return FindAccessTokenCommon
                    (requestParams, preferredEnvironmentAlias, environmentAliases);
            }
        }

        private MsalAccessTokenCacheItem FindAccessTokenCommon
            (AuthenticationRequestParameters requestParams, string preferredEnvironmentAlias, ISet<string> environmentAliases)
        {
            //no authority passed
            if (environmentAliases.Count == 0)
            {
                requestParams.RequestContext.Logger.Warning("No authority provided. Skipping cache lookup ");
                return null;
            }

            lock (LockObject)
            {
                requestParams.RequestContext.Logger.Info("Looking up access token in the cache.");
                MsalAccessTokenCacheItem msalAccessTokenCacheItem = null;
                TokenCacheNotificationArgs args = new TokenCacheNotificationArgs
                {
                    TokenCache = this,
                    ClientId = ClientId,
                    Account = requestParams.Account
                };

                OnBeforeAccess(args);
                //filtered by client id.
                ICollection<MsalAccessTokenCacheItem> tokenCacheItems = GetAllAccessTokensForClient(requestParams.RequestContext);
                OnAfterAccess(args);

                // this is OBO flow. match the cache entry with assertion hash,
                // Authority, ScopeSet and client Id.
                if (requestParams.UserAssertion != null)
                {
                    requestParams.RequestContext.Logger.Info("Filtering by user assertion...");
                    tokenCacheItems =
                        tokenCacheItems.Where(
                                item =>
                                    !string.IsNullOrEmpty(item.UserAssertionHash) &&
                                    item.UserAssertionHash.Equals(requestParams.UserAssertion.AssertionHash, StringComparison.OrdinalIgnoreCase))
                            .ToList();
                }
                else
                {
                    if (!requestParams.IsClientCredentialRequest)
                    {
                        requestParams.RequestContext.Logger.Info("Filtering by user identifier...");
                        //filter by identifier of the user instead
                        tokenCacheItems =
                            tokenCacheItems
                                .Where(item => item.HomeAccountId.Equals(requestParams.Account?.HomeAccountId.Identifier, StringComparison.OrdinalIgnoreCase))
                                .ToList();
                    }
                }

                //no match found after initial filtering
                if (!tokenCacheItems.Any())
                {
                    requestParams.RequestContext.Logger.Info("No matching entry found for user or assertion");
                    return null;
                }

                requestParams.RequestContext.Logger.Info("Matching entry count -" + tokenCacheItems.Count);
<<<<<<< HEAD
    

                IEnumerable<MsalAccessTokenCacheItem> filteredItems =
                   tokenCacheItems.Where(
                           item => item.ScopeSet.ScopeContains(requestParams.Scope));

                //Adfs does not return scopes in resource/scope format
                if (requestParams.Authority.AuthorityType == Core.Instance.AuthorityType.Adfs && filteredItems.Count()==0)
                {
                    SortedSet<string> scopes = ParseScopesForAdfsToken(requestParams.Scope);

                    filteredItems =
                        tokenCacheItems.Where(
                            item => item.ScopeSet.ScopeContains(scopes));
                }
=======

                IEnumerable<MsalAccessTokenCacheItem> filteredItems =
                    tokenCacheItems.Where(item => ScopeHelper.ScopeContains(item.ScopeSet, requestParams.Scope));

                requestParams.RequestContext.Logger.Info("Matching entry count after filtering by scopes - " + filteredItems.Count());
>>>>>>> 718e3b00

                //filter by authority
                IEnumerable<MsalAccessTokenCacheItem> filteredByPreferredAlias =
                    filteredItems.Where
                    (item => item.Environment.Equals(preferredEnvironmentAlias, StringComparison.OrdinalIgnoreCase));

                if (filteredByPreferredAlias.Any())
                {
                    filteredItems = filteredByPreferredAlias;
                }
                else
                {
                    filteredItems = filteredItems.Where(
                        item => environmentAliases.Contains(item.Environment) &&
                        ((item.TenantId==null && requestParams.Authority.GetTenantId()==null) ||
                        item.TenantId.Equals(requestParams.Authority.GetTenantId(), StringComparison.OrdinalIgnoreCase)));
                }

                //no match
                if (!filteredItems.Any())
                {
                    requestParams.RequestContext.Logger.Info("No tokens found for matching authority, client_id, user and scopes.");
                    return null;
                }

                //if only one cached token found
                if (filteredItems.Count() == 1)
                {
                    msalAccessTokenCacheItem = filteredItems.First();
                }
                else
                {
                    requestParams.RequestContext.Logger.Error("Multiple tokens found for matching authority, client_id, user and scopes.");

                    throw new MsalClientException(MsalClientException.MultipleTokensMatchedError,
                        MsalErrorMessage.MultipleTokensMatched);
                }

                if (msalAccessTokenCacheItem != null && msalAccessTokenCacheItem.ExpiresOn >
                    DateTime.UtcNow + TimeSpan.FromMinutes(DefaultExpirationBufferInMinutes))
                {
                    requestParams.RequestContext.Logger.Info("Access token is not expired. Returning the found cache entry..");
                    return msalAccessTokenCacheItem;
                }

                if (msalAccessTokenCacheItem != null)
                {
                    requestParams.RequestContext.Logger.Info("Access token has expired or about to expire. Current time (" + DateTime.UtcNow +
                          ") - Expiration Time (" + msalAccessTokenCacheItem.ExpiresOn + ")");
                }

                return null;
            }
        }

        internal async Task<MsalRefreshTokenCacheItem> FindRefreshTokenAsync(CorePlatformInformationBase platformInformation, AuthenticationRequestParameters requestParams)
        {
            using (CoreTelemetryService.CreateTelemetryHelper(requestParams.RequestContext.TelemetryRequestId,
                new CacheEvent(CacheEvent.TokenCacheLookup) { TokenType = CacheEvent.TokenTypes.RT }))
            {
                return await FindRefreshTokenCommonAsync(platformInformation, requestParams).ConfigureAwait(false);
            }
        }

        private async Task<MsalRefreshTokenCacheItem> FindRefreshTokenCommonAsync(CorePlatformInformationBase platformInformation, AuthenticationRequestParameters requestParam)
        {
            if (requestParam.Authority == null)
            {
                return null;
            }

            var instanceDiscoveryMetadataEntry = await GetCachedOrDiscoverAuthorityMetaDataAsync(platformInformation, requestParam.Authority.CanonicalAuthority,
                requestParam.ValidateAuthority, requestParam.RequestContext).ConfigureAwait(false);

            var environmentAliases = GetEnvironmentAliases(requestParam.Authority.CanonicalAuthority,
                instanceDiscoveryMetadataEntry);

            var preferredEnvironmentHost = GetPreferredEnvironmentHost(requestParam.Authority.Host,
                instanceDiscoveryMetadataEntry);

            lock (LockObject)
            {
                requestParam.RequestContext.Logger.Info("Looking up refresh token in the cache..");

                TokenCacheNotificationArgs args = new TokenCacheNotificationArgs
                {
                    TokenCache = this,
                    ClientId = ClientId,
                    Account = requestParam.Account
                };

                MsalRefreshTokenCacheKey key = new MsalRefreshTokenCacheKey(
                    preferredEnvironmentHost, requestParam.ClientId, requestParam.Account?.HomeAccountId?.Identifier);

                OnBeforeAccess(args);
                try
                {
                    MsalRefreshTokenCacheItem msalRefreshTokenCacheItem =
                    JsonHelper.TryToDeserializeFromJson<MsalRefreshTokenCacheItem>(
                        tokenCacheAccessor.GetRefreshToken(key), requestParam.RequestContext);

                    // trying to find rt by authority aliases
                    if (msalRefreshTokenCacheItem == null)
                    {
                        var refreshTokensStr = tokenCacheAccessor.GetAllRefreshTokensAsString();

                        foreach (var refreshTokenStr in refreshTokensStr)
                        {
                            MsalRefreshTokenCacheItem msalRefreshToken =
                                JsonHelper.TryToDeserializeFromJson<MsalRefreshTokenCacheItem>(refreshTokenStr, requestParam.RequestContext);

                            if (msalRefreshToken != null &&
                                msalRefreshToken.ClientId.Equals(requestParam.ClientId, StringComparison.OrdinalIgnoreCase) &&
                                environmentAliases.Contains(msalRefreshToken.Environment) &&
                                requestParam.Account?.HomeAccountId.Identifier == msalRefreshToken.HomeAccountId)
                            {
                                msalRefreshTokenCacheItem = msalRefreshToken;
                                continue;
                            }
                        }
                    }

                    requestParam.RequestContext.Logger.Info("Refresh token found in the cache? - " + (msalRefreshTokenCacheItem != null));

                    if (msalRefreshTokenCacheItem != null)
                    {
                        return msalRefreshTokenCacheItem;
                    }

                    requestParam.RequestContext.Logger.Info("Checking ADAL cache for matching RT");

                    if (requestParam.Account == null)
                    {
                        return null;
                    }
                    return CacheFallbackOperations.GetAdalEntryForMsal(
                        legacyCachePersistance,
                        preferredEnvironmentHost,
                        environmentAliases,
                        requestParam.ClientId,
                        requestParam.LoginHint,
                        requestParam.Account.HomeAccountId?.Identifier,
                        null);
                }
                finally
                {
                    OnAfterAccess(args);
                }
            }
        }

        internal void DeleteRefreshToken(MsalRefreshTokenCacheItem msalRefreshTokenCacheItem, MsalIdTokenCacheItem msalIdTokenCacheItem, 
            RequestContext requestContext)
        {
            lock (LockObject)
            {
                try
                {
                    TokenCacheNotificationArgs args = new TokenCacheNotificationArgs
                    {
                        TokenCache = this,
                        ClientId = ClientId,
                        Account = new Account(
                            AccountId.FromClientInfo(msalIdTokenCacheItem.ClientInfo),
                            msalIdTokenCacheItem?.IdToken?.PreferredUsername, msalRefreshTokenCacheItem.Environment)
                    };

                    OnBeforeAccess(args);
                    OnBeforeWrite(args);
                    tokenCacheAccessor.DeleteRefreshToken(msalRefreshTokenCacheItem.GetKey(), requestContext);
                    OnAfterAccess(args);
                }
                finally
                {
                    HasStateChanged = false;
                }
            }
        }

        internal void DeleteAccessToken(MsalAccessTokenCacheItem msalAccessTokenCacheItem, MsalIdTokenCacheItem msalIdTokenCacheItem, 
            RequestContext requestContext)
        {
            lock (LockObject)
            {
                try
                {
                    TokenCacheNotificationArgs args = new TokenCacheNotificationArgs
                    {
                        TokenCache = this,
                        ClientId = ClientId,
                        Account = new Account(AccountId.FromClientInfo(msalAccessTokenCacheItem.ClientInfo),
                            msalIdTokenCacheItem?.IdToken?.PreferredUsername, msalAccessTokenCacheItem.Environment)
                    };

                    OnBeforeAccess(args);
                    OnBeforeWrite(args);
                    tokenCacheAccessor.DeleteAccessToken(msalAccessTokenCacheItem.GetKey(), requestContext);
                    OnAfterAccess(args);
                }
                finally
                {
                    HasStateChanged = false;
                }
            }
        }
        internal MsalAccessTokenCacheItem GetAccessTokenCacheItem(MsalAccessTokenCacheKey msalAccessTokenCacheKey, RequestContext requestContext)
        {
            lock (LockObject)
            {
                TokenCacheNotificationArgs args = new TokenCacheNotificationArgs
                {
                    TokenCache = this,
                    ClientId = ClientId,
                    Account = null
                };

                OnBeforeAccess(args);
                var accessTokenStr = tokenCacheAccessor.GetAccessToken(msalAccessTokenCacheKey);
                OnAfterAccess(args);

                return JsonHelper.TryToDeserializeFromJson<MsalAccessTokenCacheItem>(accessTokenStr, requestContext);
            }
        }

        internal MsalRefreshTokenCacheItem GetRefreshTokenCacheItem(MsalRefreshTokenCacheKey msalRefreshTokenCacheKey, RequestContext requestContext)
        {
            lock (LockObject)
            {
                TokenCacheNotificationArgs args = new TokenCacheNotificationArgs
                {
                    TokenCache = this,
                    ClientId = ClientId,
                    Account = null
                };

                OnBeforeAccess(args);
                var refreshTokenStr = tokenCacheAccessor.GetRefreshToken(msalRefreshTokenCacheKey);
                OnAfterAccess(args);

                return JsonHelper.TryToDeserializeFromJson<MsalRefreshTokenCacheItem>(refreshTokenStr, requestContext);
            }
        }

        internal MsalIdTokenCacheItem GetIdTokenCacheItem(MsalIdTokenCacheKey msalIdTokenCacheKey, RequestContext requestContext)
        {
            lock (LockObject)
            {
                TokenCacheNotificationArgs args = new TokenCacheNotificationArgs
                {
                    TokenCache = this,
                    ClientId = ClientId,
                    Account = null
                };

                OnBeforeAccess(args);
                var idTokenStr = tokenCacheAccessor.GetIdToken(msalIdTokenCacheKey);
                OnAfterAccess(args);

                return JsonHelper.TryToDeserializeFromJson<MsalIdTokenCacheItem>(idTokenStr, requestContext);
            }
        }

        internal MsalAccountCacheItem GetAccountCacheItem(MsalAccountCacheKey msalAccountCacheKey, RequestContext requestContext)
        {
            lock (LockObject)
            {
                TokenCacheNotificationArgs args = new TokenCacheNotificationArgs
                {
                    TokenCache = this,
                    ClientId = ClientId,
                    Account = null
                };

                OnBeforeAccess(args);
                var accountStr = tokenCacheAccessor.GetAccount(msalAccountCacheKey);
                OnAfterAccess(args);

                return JsonHelper.TryToDeserializeFromJson<MsalAccountCacheItem>(accountStr, requestContext);
            }
        }

        private async Task<InstanceDiscoveryMetadataEntry> GetCachedOrDiscoverAuthorityMetaDataAsync
            (CorePlatformInformationBase platformInformation, string authority, bool validateAuthority, RequestContext requestContext)
        {
            InstanceDiscoveryMetadataEntry instanceDiscoveryMetadata = null;

            var authorityType = Authority.GetAuthorityType(authority);
            if (authorityType == Core.Instance.AuthorityType.Aad || authorityType == Core.Instance.AuthorityType.B2C)
            {
                instanceDiscoveryMetadata = await AadInstanceDiscovery.Instance.GetMetadataEntryAsync
                    (platformInformation, new Uri(authority), validateAuthority, requestContext).ConfigureAwait(false);
            }
            return instanceDiscoveryMetadata;
        }
         
        private InstanceDiscoveryMetadataEntry GetCachedAuthorityMetaData(string authority)
        {
            InstanceDiscoveryMetadataEntry instanceDiscoveryMetadata = null;

            var authorityType = Authority.GetAuthorityType(authority);
            if (authorityType == Core.Instance.AuthorityType.Aad || authorityType == Core.Instance.AuthorityType.B2C)
            {
                AadInstanceDiscovery.Instance.Cache.TryGetValue
                    (new Uri(authority).Host, out instanceDiscoveryMetadata);
            }
            return instanceDiscoveryMetadata;
        }

        private ISet<string> GetEnvironmentAliases(string authority, InstanceDiscoveryMetadataEntry metadata)
        {
            ISet<string> environmentAliases = new HashSet<string>(StringComparer.OrdinalIgnoreCase)
            {
                new Uri(authority).Host
            };

            if (metadata != null)
            {
                foreach (string environmentAlias in metadata.Aliases ?? Enumerable.Empty<string>())
                {
                    environmentAliases.Add(environmentAlias);
                }
            }

            return environmentAliases;
        }

        private string GetPreferredEnvironmentHost(string environmentHost, InstanceDiscoveryMetadataEntry metadata)
        {
            string preferredEnvironmentHost = environmentHost;

            if (metadata != null)
            {
                preferredEnvironmentHost = metadata.PreferredCache;
            }

            return preferredEnvironmentHost;
        }

        internal async Task<IEnumerable<IAccount>> GetAccountsAsync(CorePlatformInformationBase platformInformation, string authority, bool validateAuthority, RequestContext requestContext)
        {
            var instanceDiscoveryMetadataEntry = 
                await GetCachedOrDiscoverAuthorityMetaDataAsync(platformInformation, authority, validateAuthority, requestContext).ConfigureAwait(false);

            var environmentAliases = GetEnvironmentAliases(authority, instanceDiscoveryMetadataEntry);

            var environment = new Uri(authority).Host;
            lock (LockObject)
            {
                TokenCacheNotificationArgs args = new TokenCacheNotificationArgs
                {
                    TokenCache = this,
                    ClientId = ClientId,
                    Account = null
                };

                OnBeforeAccess(args);
                ICollection<MsalRefreshTokenCacheItem> tokenCacheItems = GetAllRefreshTokensForClient(requestContext);
                ICollection<MsalAccountCacheItem> accountCacheItems = GetAllAccounts(requestContext);

                var tuple = CacheFallbackOperations.GetAllAdalUsersForMsal(legacyCachePersistance, environmentAliases, ClientId);
                OnAfterAccess(args);

                IDictionary<string, Account> clientInfoToAccountMap = new Dictionary<string, Account>();
                foreach (MsalRefreshTokenCacheItem rtItem in tokenCacheItems)
                {
                    if (environmentAliases.Contains(rtItem.Environment))
                    {
                        foreach (MsalAccountCacheItem account in accountCacheItems)
                        {
                            if (rtItem.HomeAccountId.Equals(account.HomeAccountId, StringComparison.OrdinalIgnoreCase) &&
                                environmentAliases.Contains(account.Environment))
                            {
                                clientInfoToAccountMap[rtItem.HomeAccountId] = new Account
                                    (AccountId.FromClientInfo(account.ClientInfo), account.PreferredUsername, environment);
                                break;
                            }
                        }
                    }
                }

                Dictionary<String, AdalUserInfo> clientInfoToAdalUserMap = tuple.Item1;
                List<AdalUserInfo> adalUsersWithoutClientInfo = tuple.Item2;

                foreach (KeyValuePair<string, AdalUserInfo> pair in clientInfoToAdalUserMap)
                {
                    ClientInfo clientInfo = ClientInfo.CreateFromJson(pair.Key);
                    string accountIdentifier = clientInfo.ToAccountIdentifier();

                    if (!clientInfoToAccountMap.ContainsKey(accountIdentifier))
                    {
                        clientInfoToAccountMap[accountIdentifier] = new Account(
                             AccountId.FromClientInfo(clientInfo), pair.Value.DisplayableId, environment);
                    }
                }

                ICollection<Account> accounts = new List<Account>(clientInfoToAccountMap.Values);
                List<string> uniqueUserNames = clientInfoToAccountMap.Values.Select(o => o.Username).Distinct().ToList();

                foreach (AdalUserInfo user in adalUsersWithoutClientInfo)
                {
                    if (!string.IsNullOrEmpty(user.DisplayableId) && !uniqueUserNames.Contains(user.DisplayableId))
                    {
                        accounts.Add(new Account(null, user.DisplayableId, environment));
                        uniqueUserNames.Add(user.DisplayableId);
                    }
                }
                return accounts;
            }
        }

        internal ICollection<MsalRefreshTokenCacheItem> GetAllRefreshTokensForClient(RequestContext requestContext)
        {
            lock (LockObject)
            {
                ICollection<MsalRefreshTokenCacheItem> allRefreshTokens = new List<MsalRefreshTokenCacheItem>();
                foreach (var refreshTokenString in tokenCacheAccessor.GetAllRefreshTokensAsString())
                {
                    MsalRefreshTokenCacheItem msalRefreshTokenCacheItem =
                    JsonHelper.TryToDeserializeFromJson<MsalRefreshTokenCacheItem>(refreshTokenString, requestContext);

                    if (msalRefreshTokenCacheItem != null && msalRefreshTokenCacheItem.ClientId.Equals(ClientId, StringComparison.OrdinalIgnoreCase))
                    {
                        allRefreshTokens.Add(msalRefreshTokenCacheItem);
                    }
                }
                return allRefreshTokens;
            }
        }

        internal ICollection<MsalAccessTokenCacheItem> GetAllAccessTokensForClient(RequestContext requestContext)
        {
            lock (LockObject)
            {
                ICollection<MsalAccessTokenCacheItem> allAccessTokens = new List<MsalAccessTokenCacheItem>();

                foreach (var accessTokenString in tokenCacheAccessor.GetAllAccessTokensAsString())
                {
                    MsalAccessTokenCacheItem msalAccessTokenCacheItem =
                    JsonHelper.TryToDeserializeFromJson<MsalAccessTokenCacheItem>(accessTokenString, requestContext);
                    if (msalAccessTokenCacheItem != null && msalAccessTokenCacheItem.ClientId.Equals(ClientId, StringComparison.OrdinalIgnoreCase))
                    {
                        allAccessTokens.Add(msalAccessTokenCacheItem);
                    }
                }

                return allAccessTokens;
            }
        }

        internal ICollection<MsalIdTokenCacheItem> GetAllIdTokensForClient(RequestContext requestContext)
        {
            lock (LockObject)
            {
                ICollection<MsalIdTokenCacheItem> allIdTokens = new List<MsalIdTokenCacheItem>();

                foreach (var idTokenString in tokenCacheAccessor.GetAllIdTokensAsString())
                {
                    MsalIdTokenCacheItem msalIdTokenCacheItem =
                    JsonHelper.TryToDeserializeFromJson<MsalIdTokenCacheItem>(idTokenString, requestContext);
                    if (msalIdTokenCacheItem != null && msalIdTokenCacheItem.ClientId.Equals(ClientId, StringComparison.OrdinalIgnoreCase))
                    {
                        allIdTokens.Add(msalIdTokenCacheItem);
                    }
                }

                return allIdTokens;
            }
        }

        internal MsalAccountCacheItem GetAccount(MsalRefreshTokenCacheItem refreshTokenCacheItem, RequestContext requestContext)
        {
            TokenCacheNotificationArgs args = new TokenCacheNotificationArgs
            {
                TokenCache = this,
                ClientId = ClientId,
                Account = null
            };

            OnBeforeAccess(args);
            ICollection<MsalAccountCacheItem> accounts = GetAllAccounts(requestContext);
            OnAfterAccess(args);

            foreach (MsalAccountCacheItem account in accounts)
            {
                if (refreshTokenCacheItem.HomeAccountId.Equals(account.HomeAccountId, StringComparison.OrdinalIgnoreCase) &&
                    refreshTokenCacheItem.Environment.Equals(account.Environment, StringComparison.OrdinalIgnoreCase))
                {
                    return account;
                }
            }
            return null;
        }

        internal ICollection<MsalAccountCacheItem> GetAllAccounts(RequestContext requestContext)
        {
            lock (LockObject)
            {
                ICollection<MsalAccountCacheItem> allAccounts = new List<MsalAccountCacheItem>();

                foreach (var accountString in tokenCacheAccessor.GetAllAccountsAsString())
                {
                    MsalAccountCacheItem msalAccountCacheItem =
                    JsonHelper.TryToDeserializeFromJson<MsalAccountCacheItem>(accountString, requestContext);
                    if (msalAccountCacheItem != null)
                    {
                        allAccounts.Add(msalAccountCacheItem);
                    }
                }

                return allAccounts;
            }
        }

        internal async Task RemoveAsync(CorePlatformInformationBase platformInformation, string authority, bool validateAuthority, IAccount account, RequestContext requestContext)
        {
            var instanceDiscoveryMetadataEntry =
                await GetCachedOrDiscoverAuthorityMetaDataAsync(platformInformation, authority, validateAuthority, requestContext).ConfigureAwait(false);

            var environmentAliases = GetEnvironmentAliases(authority, instanceDiscoveryMetadataEntry);

            lock (LockObject)
            {
                requestContext.Logger.Info("Removing user from cache..");

                try
                {
                    TokenCacheNotificationArgs args = new TokenCacheNotificationArgs
                    {
                        TokenCache = this,
                        ClientId = ClientId,
                        Account = account
                    };

                    OnBeforeAccess(args);
                    OnBeforeWrite(args);

                    RemoveMsalAccount(account, environmentAliases, requestContext);
                    RemoveAdalUser(account, environmentAliases);

                    OnAfterAccess(args);
                }
                finally
                {
                    HasStateChanged = false;
                }
            }
        }

        internal void RemoveMsalAccount(IAccount account, ISet<string> environmentAliases, RequestContext requestContext)
        {
            IList<MsalRefreshTokenCacheItem> allRefreshTokens = GetAllRefreshTokensForClient(requestContext)
                .Where(item => item.HomeAccountId.Equals(account.HomeAccountId.Identifier, StringComparison.OrdinalIgnoreCase) &&
                               environmentAliases.Contains(item.Environment))
                .ToList();
            foreach (MsalRefreshTokenCacheItem refreshTokenCacheItem in allRefreshTokens)
            {
                tokenCacheAccessor.DeleteRefreshToken(refreshTokenCacheItem.GetKey(), requestContext);
            }

            requestContext.Logger.Info("Deleted refresh token count - " + allRefreshTokens.Count);
            IList<MsalAccessTokenCacheItem> allAccessTokens = GetAllAccessTokensForClient(requestContext)
                .Where(item => item.HomeAccountId.Equals(account.HomeAccountId.Identifier, StringComparison.OrdinalIgnoreCase) &&
                               environmentAliases.Contains(item.Environment))
                .ToList();
            foreach (MsalAccessTokenCacheItem accessTokenCacheItem in allAccessTokens)
            {
                tokenCacheAccessor.DeleteAccessToken(accessTokenCacheItem.GetKey(), requestContext);
            }
            
            requestContext.Logger.Info("Deleted access token count - " + allAccessTokens.Count);

            IList<MsalIdTokenCacheItem> allIdTokens = GetAllIdTokensForClient(requestContext)
                .Where(item => item.HomeAccountId.Equals(account.HomeAccountId.Identifier, StringComparison.OrdinalIgnoreCase) &&
                               environmentAliases.Contains(item.Environment))
                .ToList();
            foreach (MsalIdTokenCacheItem idTokenCacheItem in allIdTokens)
            {
                tokenCacheAccessor.DeleteIdToken(idTokenCacheItem.GetKey(), requestContext);
            }

            requestContext.Logger.Info("Deleted Id token count - " + allIdTokens.Count);

            IList<MsalAccountCacheItem> allAccounts = GetAllAccounts(requestContext)
                .Where(item => item.HomeAccountId.Equals(account.HomeAccountId.Identifier, StringComparison.OrdinalIgnoreCase) &&
                               environmentAliases.Contains(item.Environment))
                .ToList();
            foreach (MsalAccountCacheItem accountCacheItem in allAccounts)
            {
                tokenCacheAccessor.DeleteAccount(accountCacheItem.GetKey(), requestContext);
            }

            requestContext.Logger.Info("Deleted Account count - " + allIdTokens.Count);
        }

        internal void RemoveAdalUser(IAccount account, ISet<string> environmentAliases)
        {
            CacheFallbackOperations.RemoveAdalUser(
                legacyCachePersistance, 
                environmentAliases, 
                ClientId,
                account.Username, 
                account.HomeAccountId.Identifier);
        }

        internal ICollection<string> GetAllAccessTokenCacheItems(RequestContext requestContext)
        {
            // this method is called by serialize and does not require
            // delegates because serialize itself is called from delegates
            lock (LockObject)
            {
                ICollection<string> allTokens =
                    tokenCacheAccessor.GetAllAccessTokensAsString();
                return allTokens;
            }
        }

        internal ICollection<string> GetAllRefreshTokenCacheItems(RequestContext requestContext)
        {
            // this method is called by serialize and does not require
            // delegates because serialize itself is called from delegates
            lock (LockObject)
            {
                ICollection<string> allTokens =
                    tokenCacheAccessor.GetAllRefreshTokensAsString();
                return allTokens;
            }
        }

        internal ICollection<string> GetAllIdTokenCacheItems(RequestContext requestContext)
        {
            // this method is called by serialize and does not require
            // delegates because serialize itself is called from delegates
            lock (LockObject)
            {
                ICollection<string> allTokens =
                    tokenCacheAccessor.GetAllIdTokensAsString();
                return allTokens;
            }
        }

        internal ICollection<string> GetAllAccountCacheItems(RequestContext requestContext)
        {
            // this method is called by serialize and does not require
            // delegates because serialize itself is called from delegates
            lock (LockObject)
            {
                ICollection<string> allAccounts =
                    tokenCacheAccessor.GetAllAccountsAsString();
                return allAccounts;
            }
        }

        internal void AddAccessTokenCacheItem(MsalAccessTokenCacheItem msalAccessTokenCacheItem)
        {
            // this method is called by serialize and does not require
            // delegates because serialize itself is called from delegates
            lock (LockObject)
            {
                tokenCacheAccessor.SaveAccessToken(msalAccessTokenCacheItem);
            }
        }

        internal void AddRefreshTokenCacheItem(MsalRefreshTokenCacheItem msalRefreshTokenCacheItem)
        {
            // this method is called by serialize and does not require
            // delegates because serialize itself is called from delegates
            lock (LockObject)
            {
                tokenCacheAccessor.SaveRefreshToken(msalRefreshTokenCacheItem);
            }
        }

        internal void AddIdTokenCacheItem(MsalIdTokenCacheItem msalIdTokenCacheItem)
        {
            // this method is called by serialize and does not require
            // delegates because serialize itself is called from delegates
            lock (LockObject)
            {
                tokenCacheAccessor.SaveIdToken(msalIdTokenCacheItem);
            }
        }

        internal void AddAccountCacheItem(MsalAccountCacheItem msalAccountCacheItem)
        {
            // this method is called by serialize and does not require
            // delegates because serialize itself is called from delegates
            lock (LockObject)
            {
                tokenCacheAccessor.SaveAccount(msalAccountCacheItem);
            }
        }

        internal void Clear()
        {
            lock (LockObject)
            {
                ClearMsalCache();
                ClearAdalCache();
            }
        }

        internal void ClearAdalCache()
        {
            IDictionary<AdalTokenCacheKey, AdalResultWrapper> dictionary = AdalCacheOperations.Deserialize(legacyCachePersistance.LoadCache());
            dictionary.Clear();
            legacyCachePersistance.WriteCache(AdalCacheOperations.Serialize(dictionary));
        }

        internal void ClearMsalCache()
        {
            try
            {
                TokenCacheNotificationArgs args = new TokenCacheNotificationArgs
                {
                    TokenCache = this,
                    ClientId = ClientId,
                    Account = null
                };

                OnBeforeAccess(args);
                OnBeforeWrite(args);

                tokenCacheAccessor.Clear();

                OnAfterAccess(args);
            }
            finally
            {
                HasStateChanged = false;
            }
        }


        internal SortedSet<string> ParseScopesForAdfsToken(SortedSet<string> scopes)
        {
            //Adfs tokens return provided scopes without using the resource/scope fomrat of AAD
            //For instance, if https://myresource/scope1 provided as the scope in the request, the json token response would contain scope: scope1  as a property
            //This method strips the resource from the scope so the proper comparison can be made

            SortedSet<string> parsedScopes = new SortedSet<string>();
            foreach (string scope in scopes)
            {
                scopes.Add(scope.Substring(scope.LastIndexOf("/") + 1));
            }

            return parsedScopes;
        }

        /// <summary>
        /// Only used by dev test apps
        /// </summary>
        internal void SaveAccesTokenCacheItem(MsalAccessTokenCacheItem msalAccessTokenCacheItem, MsalIdTokenCacheItem msalIdTokenCacheItem)
        {
            lock (LockObject)
            {
                TokenCacheNotificationArgs args = new TokenCacheNotificationArgs
                {
                    TokenCache = this,
                    ClientId = ClientId,
                    Account = msalIdTokenCacheItem != null ? new Account(
                        AccountId.FromClientInfo(msalIdTokenCacheItem.ClientInfo),
                        msalIdTokenCacheItem.IdToken?.PreferredUsername, 
                        msalAccessTokenCacheItem.Environment) : null
                };

                try
                {
                    HasStateChanged = true;
                    OnBeforeAccess(args);
                    OnBeforeWrite(args);

                    tokenCacheAccessor.SaveAccessToken(msalAccessTokenCacheItem);
                }
                finally
                {
                    OnAfterAccess(args);
                    HasStateChanged = false;
                }
            }
        }

        /// <summary>
        /// Only used by dev test apps
        /// </summary>
        /// <param name="msalRefreshTokenCacheItem"></param>
        /// <param name="msalIdTokenCacheItem"></param>
        internal void SaveRefreshTokenCacheItem(
            MsalRefreshTokenCacheItem msalRefreshTokenCacheItem, 
            MsalIdTokenCacheItem msalIdTokenCacheItem)
        {
            lock (LockObject)
            {
                TokenCacheNotificationArgs args = new TokenCacheNotificationArgs
                {
                    TokenCache = this,
                    ClientId = ClientId,
                    Account = msalIdTokenCacheItem != null ? 
                           new Account(
                               AccountId.FromClientInfo(msalIdTokenCacheItem.ClientInfo),
                               msalIdTokenCacheItem.IdToken.PreferredUsername, 
                               msalIdTokenCacheItem.IdToken.Name) : null
                };

                try
                {
                    HasStateChanged = true;
                    OnBeforeAccess(args);
                    OnBeforeWrite(args);

                    tokenCacheAccessor.SaveRefreshToken(msalRefreshTokenCacheItem);
                }
                finally
                {
                    OnAfterAccess(args);
                    HasStateChanged = false;
                }
            }
        }

    }
}<|MERGE_RESOLUTION|>--- conflicted
+++ resolved
@@ -166,16 +166,16 @@
                 try
                 {
                     Account account = null;
-                    if(msalAccessTokenCacheItem.HomeAccountId != null)
-                    {
-                        if(requestParams.Authority.AuthorityType == Core.Instance.AuthorityType.Adfs)
-                        {
-                            account = new Account(new AccountId(msalAccessTokenCacheItem.HomeAccountId), idToken.Upn, msalAccessTokenCacheItem.Environment);
-                        }
-                        else
-                        {
-                            account = new Account(AccountId.FromClientInfo(msalAccessTokenCacheItem.ClientInfo), preferredUsername, preferredEnvironmentHost);
-                        }
+                    if(msalAccessTokenCacheItem.HomeAccountId != null)
+                    {
+                        if(requestParams.Authority.AuthorityType == Core.Instance.AuthorityType.Adfs)
+                        {
+                            account = new Account(new AccountId(msalAccessTokenCacheItem.HomeAccountId), idToken.Upn, msalAccessTokenCacheItem.Environment);
+                        }
+                        else
+                        {
+                            account = new Account(AccountId.FromClientInfo(msalAccessTokenCacheItem.ClientInfo), preferredUsername, preferredEnvironmentHost);
+                        }
                     }
                     var args = new TokenCacheNotificationArgs
                     {
@@ -248,14 +248,9 @@
 
                 if (msalAccessTokenItem != null && msalAccessTokenItem.ClientId.Equals(ClientId, StringComparison.OrdinalIgnoreCase) &&
                     environmentAliases.Contains(msalAccessTokenItem.Environment) &&
-<<<<<<< HEAD
                     ((msalAccessTokenItem.TenantId == null && tenantId == null) ||
                     msalAccessTokenItem.TenantId.Equals(tenantId, StringComparison.OrdinalIgnoreCase)) &&
-                    msalAccessTokenItem.ScopeSet.ScopeIntersects(scopeSet))
-=======
-                    msalAccessTokenItem.TenantId.Equals(tenantId, StringComparison.OrdinalIgnoreCase) &&
                     msalAccessTokenItem.ScopeSet.Overlaps(scopeSet))
->>>>>>> 718e3b00
                 {
                     requestParams.RequestContext.Logger.Verbose("Intersecting scopes found - " + msalAccessTokenItem.NormalizedScopes);
                     accessTokenItemList.Add(msalAccessTokenItem);
@@ -282,8 +277,8 @@
 
         internal async Task<MsalAccessTokenCacheItem> FindAccessTokenAsync(CorePlatformInformationBase platformInformation, AuthenticationRequestParameters requestParams)
         {
-            using (CoreTelemetryService.CreateTelemetryHelper(requestParams.RequestContext.TelemetryRequestId,
-                new CacheEvent(CacheEvent.TokenCacheLookup) { TokenType = CacheEvent.TokenTypes.AT }))
+            using (CoreTelemetryService.CreateTelemetryHelper(requestParams.RequestContext.TelemetryRequestId,
+                new CacheEvent(CacheEvent.TokenCacheLookup) { TokenType = CacheEvent.TokenTypes.AT }))
             {   
                 ISet<string> environmentAliases = new HashSet<string>(StringComparer.OrdinalIgnoreCase);
                 string preferredEnvironmentAlias = null;
@@ -297,13 +292,13 @@
                     environmentAliases.UnionWith
                         (GetEnvironmentAliases(requestParams.Authority.CanonicalAuthority, instanceDiscoveryMetadataEntry));
 
-                    if (requestParams.Authority.AuthorityType == Core.Instance.AuthorityType.Adfs)
-                    {
-                        preferredEnvironmentAlias = requestParams.Authority.CanonicalAuthority;
+                    if (requestParams.Authority.AuthorityType == Core.Instance.AuthorityType.Adfs)
+                    {
+                        preferredEnvironmentAlias = requestParams.Authority.CanonicalAuthority;
                     }
                     else
-                    {
-                        preferredEnvironmentAlias = instanceDiscoveryMetadataEntry.PreferredCache;
+                    {
+                        preferredEnvironmentAlias = instanceDiscoveryMetadataEntry.PreferredCache;
                     }
                 }
 
@@ -371,29 +366,23 @@
                 }
 
                 requestParams.RequestContext.Logger.Info("Matching entry count -" + tokenCacheItems.Count);
-<<<<<<< HEAD
-    
-
-                IEnumerable<MsalAccessTokenCacheItem> filteredItems =
-                   tokenCacheItems.Where(
-                           item => item.ScopeSet.ScopeContains(requestParams.Scope));
-
-                //Adfs does not return scopes in resource/scope format
-                if (requestParams.Authority.AuthorityType == Core.Instance.AuthorityType.Adfs && filteredItems.Count()==0)
-                {
-                    SortedSet<string> scopes = ParseScopesForAdfsToken(requestParams.Scope);
-
+    
+
+                IEnumerable<MsalAccessTokenCacheItem> filteredItems =
+                   tokenCacheItems.Where(
+                           item => ScopeHelper.ScopeContains(item.ScopeSet, requestParams.Scope));
+
+                //Adfs does not return scopes in resource/scope format
+                if (requestParams.Authority.AuthorityType == Core.Instance.AuthorityType.Adfs && filteredItems.Count()==0)
+                {
+                    SortedSet<string> scopes = ParseScopesForAdfsToken(requestParams.Scope);
+
                     filteredItems =
                         tokenCacheItems.Where(
-                            item => item.ScopeSet.ScopeContains(scopes));
-                }
-=======
-
-                IEnumerable<MsalAccessTokenCacheItem> filteredItems =
-                    tokenCacheItems.Where(item => ScopeHelper.ScopeContains(item.ScopeSet, requestParams.Scope));
+                            item => ScopeHelper.ScopeContains(item.ScopeSet, scopes));
+                }
 
                 requestParams.RequestContext.Logger.Info("Matching entry count after filtering by scopes - " + filteredItems.Count());
->>>>>>> 718e3b00
 
                 //filter by authority
                 IEnumerable<MsalAccessTokenCacheItem> filteredByPreferredAlias =
@@ -1124,22 +1113,22 @@
             {
                 HasStateChanged = false;
             }
-        }
-
-
-        internal SortedSet<string> ParseScopesForAdfsToken(SortedSet<string> scopes)
-        {
-            //Adfs tokens return provided scopes without using the resource/scope fomrat of AAD
-            //For instance, if https://myresource/scope1 provided as the scope in the request, the json token response would contain scope: scope1  as a property
-            //This method strips the resource from the scope so the proper comparison can be made
-
-            SortedSet<string> parsedScopes = new SortedSet<string>();
-            foreach (string scope in scopes)
-            {
-                scopes.Add(scope.Substring(scope.LastIndexOf("/") + 1));
-            }
-
-            return parsedScopes;
+        }
+
+
+        internal SortedSet<string> ParseScopesForAdfsToken(SortedSet<string> scopes)
+        {
+            //Adfs tokens return provided scopes without using the resource/scope fomrat of AAD
+            //For instance, if https://myresource/scope1 provided as the scope in the request, the json token response would contain scope: scope1  as a property
+            //This method strips the resource from the scope so the proper comparison can be made
+
+            SortedSet<string> parsedScopes = new SortedSet<string>();
+            foreach (string scope in scopes)
+            {
+                parsedScopes.Add(scope.Substring(scope.LastIndexOf("/") + 1));
+            }
+
+            return parsedScopes;
         }
 
         /// <summary>
