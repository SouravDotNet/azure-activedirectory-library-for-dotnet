// ------------------------------------------------------------------------------
// 
// Copyright (c) Microsoft Corporation.
// All rights reserved.
// 
// This code is licensed under the MIT License.
// 
// Permission is hereby granted, free of charge, to any person obtaining a copy
// of this software and associated documentation files(the "Software"), to deal
// in the Software without restriction, including without limitation the rights
// to use, copy, modify, merge, publish, distribute, sublicense, and / or sell
// copies of the Software, and to permit persons to whom the Software is
// furnished to do so, subject to the following conditions :
// 
// The above copyright notice and this permission notice shall be included in
// all copies or substantial portions of the Software.
// 
// THE SOFTWARE IS PROVIDED "AS IS", WITHOUT WARRANTY OF ANY KIND, EXPRESS OR
// IMPLIED, INCLUDING BUT NOT LIMITED TO THE WARRANTIES OF MERCHANTABILITY,
// FITNESS FOR A PARTICULAR PURPOSE AND NONINFRINGEMENT.IN NO EVENT SHALL THE
// AUTHORS OR COPYRIGHT HOLDERS BE LIABLE FOR ANY CLAIM, DAMAGES OR OTHER
// LIABILITY, WHETHER IN AN ACTION OF CONTRACT, TORT OR OTHERWISE, ARISING FROM,
// OUT OF OR IN CONNECTION WITH THE SOFTWARE OR THE USE OR OTHER DEALINGS IN
// THE SOFTWARE.
// 
// ------------------------------------------------------------------------------

using System;
using System.Collections.Generic;
using System.Linq;
using Microsoft.Identity.Client;
using Microsoft.Identity.Client.Internal;
using Microsoft.Identity.Client.Internal.Requests;
using Microsoft.Identity.Core;
using Microsoft.Identity.Core.Cache;
using Microsoft.Identity.Core.Helpers;
using Microsoft.Identity.Core.Instance;
using Microsoft.Identity.Core.OAuth2;
using Microsoft.VisualStudio.TestTools.UnitTesting;
using Test.Microsoft.Identity.Core.Unit;
<<<<<<< HEAD
using Test.Microsoft.Identity.Core.Unit.Mocks;

#if !NET_CORE //TODO: remove the !IF once the bug around token cache is fixed
// https://github.com/AzureAD/microsoft-authentication-library-for-dotnet/issues/656
=======
using Test.Microsoft.Identity.Core.Unit.Mocks;


>>>>>>> 94ebac1b
namespace Test.MSAL.NET.Unit.CacheTests
{
    [TestClass]
    public class TokenCacheTests
    {
        public static long ValidExpiresIn = 3600;
        public static long ValidExtendedExpiresIn = 7200;

        private TokenCache _cache;

        [TestInitialize]
        public void TestInitialize()
        {
            _cache = new TokenCache();
            new TestLogger(Guid.Empty);
            CoreTelemetryService.InitializeCoreTelemetryService(new TestTelemetry());
            AadInstanceDiscovery.Instance.Cache.Clear();
        }

        private void AddHostToInstanceCache(string host)
        {
            AadInstanceDiscovery.Instance.Cache.TryAdd(
                host,
                new InstanceDiscoveryMetadataEntry
                {
                    PreferredNetwork = host,
                    PreferredCache = host,
                    Aliases = new string[]
                    {
                        host
                    }
                });
        }

        [TestCleanup]
        public void TestCleanup()
        {
            _cache.Clear();
        }

      
        [TestMethod]
        [TestCategory("TokenCacheTests")]
        public void GetExactScopesMatchedAccessTokenTest()
        {
            using (var httpManager = new MockHttpManager())
            {
                httpManager.AddInstanceDiscoveryMockHandler();

                var cache = new TokenCache()
                {
                    ClientId = MsalTestConstants.ClientId,
                    HttpManager = httpManager
                };
                var atItem = new MsalAccessTokenCacheItem(
                    MsalTestConstants.ProductionPrefNetworkEnvironment,
                    MsalTestConstants.ClientId,
                    "Bearer",
                    MsalTestConstants.Scope.AsSingleString(),
                    MsalTestConstants.Utid,
                    "",
                    new DateTimeOffset(DateTime.UtcNow + TimeSpan.FromSeconds(ValidExpiresIn)),
                    new DateTimeOffset(DateTime.UtcNow + TimeSpan.FromSeconds(ValidExtendedExpiresIn)),
                    MockHelpers.CreateClientInfo());

                // create key out of access token cache item and then
                // set it as the value of the access token.
                string atKey = atItem.GetKey().ToString();
                atItem.Secret = atKey;

                cache.tokenCacheAccessor.SaveAccessToken(atItem);
                var item = cache.FindAccessTokenAsync(
                    new AuthenticationRequestParameters()
                    {
                        RequestContext = new RequestContext(new MsalLogger(Guid.Empty, null)),
                        ClientId = MsalTestConstants.ClientId,
                        Authority = Authority.CreateAuthority(MsalTestConstants.AuthorityTestTenant, false),
                        Scope = MsalTestConstants.Scope,
                        Account = MsalTestConstants.User
                    }).Result;

                Assert.IsNotNull(item);
                Assert.AreEqual(atKey.ToString(), item.Secret);
            }
        }

        [TestMethod]
        [TestCategory("TokenCacheTests")]
        public void GetSubsetScopesMatchedAccessTokenTest()
        {
            using (var httpManager = new MockHttpManager())
            {
                httpManager.AddInstanceDiscoveryMockHandler();

                var cache = new TokenCache()
                {
                    ClientId = MsalTestConstants.ClientId,
                    HttpManager = httpManager
                };

                var atItem = new MsalAccessTokenCacheItem(
                    MsalTestConstants.ProductionPrefNetworkEnvironment,
                    MsalTestConstants.ClientId,
                    "Bearer",
                    MsalTestConstants.Scope.AsSingleString(),
                    MsalTestConstants.Utid,
                    null,
                    new DateTimeOffset(DateTime.UtcNow + TimeSpan.FromHours(1)),
                    new DateTimeOffset(DateTime.UtcNow + TimeSpan.FromHours(2)),
                    MockHelpers.CreateClientInfo());

                // create key out of access token cache item and then
                // set it as the value of the access token.
                string atKey = atItem.GetKey().ToString();
                atItem.Secret = atKey;

                cache.tokenCacheAccessor.SaveAccessToken(atItem);
                var param = new AuthenticationRequestParameters()
                {
                    RequestContext = new RequestContext(new MsalLogger(Guid.Empty, null)),
                    ClientId = MsalTestConstants.ClientId,
                    Authority = Authority.CreateAuthority(MsalTestConstants.AuthorityTestTenant, false),
                    Scope = new SortedSet<string>(),
                    Account = MsalTestConstants.User
                };

                param.Scope.Add("r1/scope1");
                var item = cache.FindAccessTokenAsync(param).Result;

                Assert.IsNotNull(item);
                Assert.AreEqual(atKey.ToString(), item.Secret);
            }
        }

        [TestMethod]
        [TestCategory("TokenCacheTests")]
        public void GetIntersectedScopesMatchedAccessTokenTest()
        {
            using (var httpManager = new MockHttpManager())
            {
                httpManager.AddInstanceDiscoveryMockHandler();

                var cache = new TokenCache()
                {
                    ClientId = MsalTestConstants.ClientId,
                    HttpManager = httpManager
                };

                var atItem = new MsalAccessTokenCacheItem(
                    MsalTestConstants.ProductionPrefNetworkEnvironment,
                    MsalTestConstants.ClientId,
                    "Bearer",
                    MsalTestConstants.Scope.AsSingleString(),
                    MsalTestConstants.Utid,
                    null,
                    new DateTimeOffset(DateTime.UtcNow + TimeSpan.FromHours(1)),
                    new DateTimeOffset(DateTime.UtcNow + TimeSpan.FromHours(2)),
                    MockHelpers.CreateClientInfo());

                // create key out of access token cache item and then
                // set it as the value of the access token.
                string atKey = atItem.GetKey().ToString();
                atItem.Secret = atKey;

                cache.tokenCacheAccessor.SaveAccessToken(atItem);

                var param = new AuthenticationRequestParameters()
                {
                    RequestContext = new RequestContext(new MsalLogger(Guid.Empty, null)),
                    ClientId = MsalTestConstants.ClientId,
                    Authority = Authority.CreateAuthority(MsalTestConstants.AuthorityHomeTenant, false),
                    Scope = new SortedSet<string>(),
                    Account = new Account(MsalTestConstants.UserIdentifier, MsalTestConstants.DisplayableId, null)
                };

                param.Scope.Add(MsalTestConstants.Scope.First());
                param.Scope.Add("non-existent-scopes");
                var item = cache.FindAccessTokenAsync(param).Result;

                //intersected scopes are not returned.
                Assert.IsNull(item);
            }
        }

        [TestMethod]
        [TestCategory("TokenCacheTests")]
        public void GetExpiredAccessTokenTest()
        {
            using (var httpManager = new MockHttpManager())
            {
                httpManager.AddInstanceDiscoveryMockHandler();

                _cache = new TokenCache()
                {
                    ClientId = MsalTestConstants.ClientId,
                    HttpManager = httpManager
                };

                var atItem = new MsalAccessTokenCacheItem(
                    MsalTestConstants.ProductionPrefNetworkEnvironment,
                    MsalTestConstants.ClientId,
                    "Bearer",
                    MsalTestConstants.Scope.AsSingleString(),
                    MsalTestConstants.Utid,
                    null,
                    new DateTimeOffset(DateTime.UtcNow),
                    new DateTimeOffset(DateTime.UtcNow + TimeSpan.FromHours(2)),
                    MockHelpers.CreateClientInfo());

                atItem.Secret = atItem.GetKey().ToString();
                _cache.tokenCacheAccessor.SaveAccessToken(atItem);

                Assert.IsNull(
                    _cache.FindAccessTokenAsync(
                        new AuthenticationRequestParameters()
                        {
                            RequestContext = new RequestContext(new MsalLogger(Guid.Empty, null)),
                            ClientId = MsalTestConstants.ClientId,
                            Authority = Authority.CreateAuthority(MsalTestConstants.AuthorityTestTenant, false),
                            Scope = MsalTestConstants.Scope,
                            Account = new Account(MsalTestConstants.UserIdentifier, MsalTestConstants.DisplayableId, null)
                        }).Result);
            }
        }

        [TestMethod]
        [TestCategory("TokenCacheTests")]
        public void GetExpiredAccessToken_WithExtendedExpireStillValid_Test()
        {
            using (var httpManager = new MockHttpManager())
            {
                httpManager.AddInstanceDiscoveryMockHandler();

                _cache = new TokenCache()
                {
                    ClientId = MsalTestConstants.ClientId,
                    HttpManager = httpManager
                };

                var atItem = new MsalAccessTokenCacheItem(
                    MsalTestConstants.ProductionPrefNetworkEnvironment,
                    MsalTestConstants.ClientId,
                    "Bearer",
                    MsalTestConstants.Scope.AsSingleString(),
                    MsalTestConstants.Utid,
                    null,
                    new DateTimeOffset(DateTime.UtcNow),
                    new DateTimeOffset(DateTime.UtcNow + TimeSpan.FromHours(2)),
                    MockHelpers.CreateClientInfo());

                atItem.Secret = atItem.GetKey().ToString();
                _cache.tokenCacheAccessor.SaveAccessToken(atItem);

                var cacheItem = _cache.FindAccessTokenAsync(
                    new AuthenticationRequestParameters()
                    {
                        IsExtendedLifeTimeEnabled = true,
                        RequestContext = new RequestContext(new MsalLogger(Guid.Empty, null)),
                        ClientId = MsalTestConstants.ClientId,
                        Authority = Authority.CreateAuthority(MsalTestConstants.AuthorityTestTenant, false),
                        Scope = MsalTestConstants.Scope,
                        Account = new Account(MsalTestConstants.UserIdentifier, MsalTestConstants.DisplayableId, null)
                    }).Result;

                Assert.IsNotNull(cacheItem);
                Assert.AreEqual(atItem.GetKey().ToString(), cacheItem.GetKey().ToString());
                Assert.IsTrue(cacheItem.IsExtendedLifeTimeToken);
            }
        }

        [TestMethod]
        [TestCategory("TokenCacheTests")]
        public void GetAccessTokenExpiryInRangeTest()
        {
            using (var httpManager = new MockHttpManager())
            {
                httpManager.AddInstanceDiscoveryMockHandler();

                _cache = new TokenCache()
                {
                    ClientId = MsalTestConstants.ClientId,
                    HttpManager = httpManager
                };

                var atItem = new MsalAccessTokenCacheItem(
                    MsalTestConstants.ProductionPrefNetworkEnvironment,
                    MsalTestConstants.ClientId,
                    "Bearer",
                    MsalTestConstants.Scope.AsSingleString(),
                    MsalTestConstants.Utid,
                    "",
                    new DateTimeOffset(DateTime.UtcNow + TimeSpan.FromMinutes(4)),
                    new DateTimeOffset(DateTime.UtcNow + TimeSpan.FromHours(2)),
                    MockHelpers.CreateClientInfo());

                atItem.Secret = atItem.GetKey().ToString();
                _cache.tokenCacheAccessor.SaveAccessToken(atItem);

                Assert.IsNull(
                    _cache.FindAccessTokenAsync(
                        new AuthenticationRequestParameters()
                        {
                            RequestContext = new RequestContext(new MsalLogger(Guid.Empty, null)),
                            ClientId = MsalTestConstants.ClientId,
                            Authority = Authority.CreateAuthority(MsalTestConstants.AuthorityTestTenant, false),
                            Scope = MsalTestConstants.Scope,
                            Account = new Account(MsalTestConstants.UserIdentifier, MsalTestConstants.DisplayableId, null)
                        }).Result);
            }
        }

        [TestMethod]
        [TestCategory("TokenCacheTests")]
        public void GetRefreshTokenTest()
        {
            var cache = new TokenCache()
            {
                ClientId = MsalTestConstants.ClientId
            };

            var rtItem = new MsalRefreshTokenCacheItem(
                MsalTestConstants.ProductionPrefNetworkEnvironment,
                MsalTestConstants.ClientId,
                "someRT",
                MockHelpers.CreateClientInfo());

            string rtKey = rtItem.GetKey().ToString();
            cache.tokenCacheAccessor.SaveRefreshToken(rtItem);
            var authParams = new AuthenticationRequestParameters()
            {
                RequestContext = new RequestContext(new MsalLogger(Guid.Empty, null)),
                ClientId = MsalTestConstants.ClientId,
                Authority = Authority.CreateAuthority(MsalTestConstants.AuthorityHomeTenant, false),
                Scope = MsalTestConstants.Scope,
                Account = MsalTestConstants.User
            };
            Assert.IsNotNull(cache.FindRefreshTokenAsync(authParams));

            // RT is stored by environment, client id and userIdentifier as index.
            // any change to authority (within same environment), uniqueid and displyableid will not 
            // change the outcome of cache look up.
            Assert.IsNotNull(
                cache.FindRefreshTokenAsync(
                    new AuthenticationRequestParameters()
                    {
                        RequestContext = new RequestContext(new MsalLogger(Guid.Empty, null)),
                        ClientId = MsalTestConstants.ClientId,
                        Authority = Authority.CreateAuthority(MsalTestConstants.AuthorityHomeTenant + "more", false),
                        Scope = MsalTestConstants.Scope,
                        Account = MsalTestConstants.User
                    }));
        }

        [TestMethod]
        [TestCategory("TokenCacheTests")]
        public void GetRefreshTokenDifferentEnvironmentTest()
        {
            using (var httpManager = new MockHttpManager())
            {
                httpManager.AddInstanceDiscoveryMockHandler();

                var cache = new TokenCache()
                {
                    ClientId = MsalTestConstants.ClientId,
                    HttpManager = httpManager
                };
                var rtItem = new MsalRefreshTokenCacheItem(
                    MsalTestConstants.SovereignEnvironment,
                    MsalTestConstants.ClientId,
                    "someRT",
                    MockHelpers.CreateClientInfo());

                string rtKey = rtItem.GetKey().ToString();
                cache.tokenCacheAccessor.SaveRefreshToken(rtItem);
                var authParams = new AuthenticationRequestParameters()
                {
                    RequestContext = new RequestContext(new MsalLogger(Guid.Empty, null)),
                    ClientId = MsalTestConstants.ClientId,
                    Authority = Authority.CreateAuthority(MsalTestConstants.AuthorityHomeTenant, false),
                    Scope = MsalTestConstants.Scope,
                    Account = MsalTestConstants.User
                };
                var rt = cache.FindRefreshTokenAsync(authParams).Result;
                Assert.IsNull(rt);
            }
        }

#if !WINDOWS_APP && !ANDROID && !iOS // Confidential Client N/A
        [TestMethod]
        [TestCategory("TokenCacheTests")]
        public void GetAppTokenFromCacheTest()
        {
            using (var httpManager = new MockHttpManager())
            {
                httpManager.AddInstanceDiscoveryMockHandler();

                _cache = new TokenCache()
                {
                    ClientId = MsalTestConstants.ClientId,
                    HttpManager = httpManager
                };

                var atItem = new MsalAccessTokenCacheItem(
                    MsalTestConstants.ProductionPrefNetworkEnvironment,
                    MsalTestConstants.ClientId,
                    "Bearer",
                    MsalTestConstants.Scope.AsSingleString(),
                    MsalTestConstants.Utid,
                    null,
                    new DateTimeOffset(DateTime.UtcNow + TimeSpan.FromSeconds(ValidExpiresIn)),
                    new DateTimeOffset(DateTime.UtcNow + TimeSpan.FromSeconds(ValidExtendedExpiresIn)),
                    MockHelpers.CreateClientInfo());

                string atKey = atItem.GetKey().ToString();
                atItem.Secret = atKey;

                _cache.tokenCacheAccessor.SaveAccessToken(atItem);

                var cacheItem = _cache.FindAccessTokenAsync(
                    new AuthenticationRequestParameters()
                    {
                        IsClientCredentialRequest = true,
                        RequestContext = new RequestContext(new MsalLogger(Guid.Empty, null)),
                        Authority = Authority.CreateAuthority(MsalTestConstants.AuthorityTestTenant, false),
                        ClientId = MsalTestConstants.ClientId,
                        ClientCredential = MsalTestConstants.CredentialWithSecret,
                        Scope = MsalTestConstants.Scope
                    }).Result;

                Assert.IsNotNull(cacheItem);
                Assert.AreEqual(atItem.GetKey().ToString(), cacheItem.GetKey().ToString());
            }
        }
#endif

        [TestMethod]
        [TestCategory("TokenCacheTests")]
        public void DoNotSaveRefreshTokenInAdalCacheForMsalB2CAuthorityTest()
        {
            var cache = new TokenCache()
            {
                ClientId = MsalTestConstants.ClientId
            };

            var response = new MsalTokenResponse
            {
                IdToken = MockHelpers.CreateIdToken(MsalTestConstants.UniqueId, MsalTestConstants.DisplayableId),
                AccessToken = "access-token",
                ClientInfo = MockHelpers.CreateClientInfo(),
                ExpiresIn = 3599,
                CorrelationId = "correlation-id",
                RefreshToken = "refresh-token",
                Scope = MsalTestConstants.Scope.AsSingleString(),
                TokenType = "Bearer"
            };
            var requestParams = new AuthenticationRequestParameters()
            {
                RequestContext = new RequestContext(new MsalLogger(Guid.Empty, null)),
                Authority = Authority.CreateAuthority(MsalTestConstants.B2CAuthority, false),
                ClientId = MsalTestConstants.ClientId,
                TenantUpdatedCanonicalAuthority = MsalTestConstants.AuthorityTestTenant
            };

            AddHostToInstanceCache(MsalTestConstants.ProductionPrefNetworkEnvironment);

            cache.SaveAccessAndRefreshToken(requestParams, response);

            Assert.AreEqual(1, cache.tokenCacheAccessor.RefreshTokenCount);
            Assert.AreEqual(1, cache.tokenCacheAccessor.AccessTokenCount);

            IDictionary<AdalTokenCacheKey, AdalResultWrapper> dictionary =
                AdalCacheOperations.Deserialize(cache.legacyCachePersistence.LoadCache());
            cache.legacyCachePersistence.WriteCache(AdalCacheOperations.Serialize(dictionary));

            // ADAL cache is empty because B2C scenario is only for MSAL
            Assert.AreEqual(0, dictionary.Count);
        }

        [TestMethod]
        [TestCategory("TokenCacheTests")]
        public void GetAccessTokenNoUserAssertionInCacheTest()
        {
            using (var httpManager = new MockHttpManager())
            {
                httpManager.AddInstanceDiscoveryMockHandler();

                var cache = new TokenCache()
                {
                    ClientId = MsalTestConstants.ClientId,
                    HttpManager = httpManager
                };

                var atItem = new MsalAccessTokenCacheItem(
                    MsalTestConstants.ProductionPrefNetworkEnvironment,
                    MsalTestConstants.ClientId,
                    "Bearer",
                    MsalTestConstants.Scope.AsSingleString(),
                    MsalTestConstants.Utid,
                    null,
                    new DateTimeOffset(DateTime.UtcNow + TimeSpan.FromHours(1)),
                    new DateTimeOffset(DateTime.UtcNow + TimeSpan.FromHours(2)),
                    MockHelpers.CreateClientInfo());

                // create key out of access token cache item and then
                // set it as the value of the access token.
                string atKey = atItem.GetKey().ToString();
                atItem.Secret = atKey;

                cache.tokenCacheAccessor.SaveAccessToken(atItem);
                var param = new AuthenticationRequestParameters()
                {
                    RequestContext = new RequestContext(new MsalLogger(Guid.Empty, null)),
                    ClientId = MsalTestConstants.ClientId,
                    Authority = Authority.CreateAuthority(MsalTestConstants.AuthorityHomeTenant, false),
                    Scope = MsalTestConstants.Scope,
                    UserAssertion = new UserAssertion(PlatformProxyFactory.GetPlatformProxy().CryptographyManager.CreateBase64UrlEncodedSha256Hash(atKey.ToString()))
                };

                var item = cache.FindAccessTokenAsync(param).Result;

                //cache lookup should fail because there was no userassertion hash in the matched
                //token cache item.

                Assert.IsNull(item);
            }
        }

        [TestMethod]
        [TestCategory("TokenCacheTests")]
        public void GetAccessTokenUserAssertionMismatchInCacheTest()
        {
            using (var httpManager = new MockHttpManager())
            {
                httpManager.AddInstanceDiscoveryMockHandler();

                var cache = new TokenCache()
                {
                    ClientId = MsalTestConstants.ClientId,
                    HttpManager = httpManager
                };

                var atItem = new MsalAccessTokenCacheItem(
                    MsalTestConstants.ProductionPrefNetworkEnvironment,
                    MsalTestConstants.ClientId,
                    "Bearer",
                    MsalTestConstants.Scope.AsSingleString(),
                    MsalTestConstants.Utid,
                    null,
                    new DateTimeOffset(DateTime.UtcNow + TimeSpan.FromHours(1)),
                    new DateTimeOffset(DateTime.UtcNow + TimeSpan.FromHours(2)),
                    MockHelpers.CreateClientInfo());

                // create key out of access token cache item and then
                // set it as the value of the access token.
                string atKey = atItem.GetKey().ToString();
                atItem.Secret = atKey;

                atItem.UserAssertionHash = PlatformProxyFactory.GetPlatformProxy().CryptographyManager.CreateBase64UrlEncodedSha256Hash(atKey);

                cache.tokenCacheAccessor.SaveAccessToken(atItem);
                var param = new AuthenticationRequestParameters()
                {
                    RequestContext = new RequestContext(new MsalLogger(Guid.Empty, null)),
                    ClientId = MsalTestConstants.ClientId,
                    Authority = Authority.CreateAuthority(MsalTestConstants.AuthorityHomeTenant, false),
                    Scope = MsalTestConstants.Scope,
                    UserAssertion = new UserAssertion(atItem.UserAssertionHash + "-random")
                };

                var item = cache.FindAccessTokenAsync(param).Result;

                // cache lookup should fail because there was userassertion hash did not match the one
                // stored in token cache item.
                Assert.IsNull(item);
            }
        }

        [TestMethod]
        [TestCategory("TokenCacheTests")]
        public void GetAccessTokenMatchedUserAssertionInCacheTest()
        {
            using (var httpManager = new MockHttpManager())
            {
                httpManager.AddInstanceDiscoveryMockHandler();

                var cache = new TokenCache()
                {
                    ClientId = MsalTestConstants.ClientId,
                    HttpManager = httpManager
                };

                var atItem = new MsalAccessTokenCacheItem(
                    MsalTestConstants.ProductionPrefNetworkEnvironment,
                    MsalTestConstants.ClientId,
                    "Bearer",
                    MsalTestConstants.Scope.AsSingleString(),
                    MsalTestConstants.Utid,
                    null,
                    new DateTimeOffset(DateTime.UtcNow + TimeSpan.FromHours(1)),
                    new DateTimeOffset(DateTime.UtcNow + TimeSpan.FromHours(2)),
                    MockHelpers.CreateClientInfo());

                // create key out of access token cache item and then
                // set it as the value of the access token.
                string atKey = atItem.GetKey().ToString();
                atItem.Secret = atKey;
                atItem.UserAssertionHash = PlatformProxyFactory.GetPlatformProxy().CryptographyManager.CreateBase64UrlEncodedSha256Hash(atKey);

                cache.tokenCacheAccessor.SaveAccessToken(atItem);
                var param = new AuthenticationRequestParameters()
                {
                    RequestContext = new RequestContext(new MsalLogger(Guid.Empty, null)),
                    ClientId = MsalTestConstants.ClientId,
                    Authority = Authority.CreateAuthority(MsalTestConstants.AuthorityTestTenant, false),
                    Scope = MsalTestConstants.Scope,
                    UserAssertion = new UserAssertion(atKey.ToString())
                };

                cache.AfterAccess = AfterAccessNoChangeNotification;
                var item = cache.FindAccessTokenAsync(param).Result;

                Assert.IsNotNull(item);
                Assert.AreEqual(atKey.ToString(), item.Secret);
            }
        }

        [TestMethod]
        [TestCategory("TokenCacheTests")]
        public void SaveAccessAndRefreshTokenWithEmptyCacheTest()
        {
            var cache = new TokenCache()
            {
                ClientId = MsalTestConstants.ClientId,
            };

            var response = new MsalTokenResponse
            {
                IdToken = MockHelpers.CreateIdToken(MsalTestConstants.UniqueId, MsalTestConstants.DisplayableId),
                AccessToken = "access-token",
                ClientInfo = MockHelpers.CreateClientInfo(),
                ExpiresIn = 3599,
                CorrelationId = "correlation-id",
                RefreshToken = "refresh-token",
                Scope = MsalTestConstants.Scope.AsSingleString(),
                TokenType = "Bearer"
            };
            var requestParams = new AuthenticationRequestParameters()
            {
                RequestContext = new RequestContext(new MsalLogger(Guid.Empty, null)),
                Authority = Authority.CreateAuthority(MsalTestConstants.AuthorityHomeTenant, false),
                ClientId = MsalTestConstants.ClientId,
                TenantUpdatedCanonicalAuthority = MsalTestConstants.AuthorityTestTenant
            };

            AddHostToInstanceCache(MsalTestConstants.ProductionPrefNetworkEnvironment);

            cache.SaveAccessAndRefreshToken(requestParams, response);

            Assert.AreEqual(1, cache.tokenCacheAccessor.RefreshTokenCount);
            Assert.AreEqual(1, cache.tokenCacheAccessor.AccessTokenCount);
        }

        [TestMethod]
        [TestCategory("TokenCacheTests")]
        public void SaveAccessAndRefreshTokenWithMoreScopesTest()
        {
            var cache = new TokenCache()
            {
                ClientId = MsalTestConstants.ClientId
            };

            var response = new MsalTokenResponse
            {
                IdToken = MockHelpers.CreateIdToken(MsalTestConstants.UniqueId, MsalTestConstants.DisplayableId),
                ClientInfo = MockHelpers.CreateClientInfo(),
                AccessToken = "access-token",
                ExpiresIn = 3599,
                CorrelationId = "correlation-id",
                RefreshToken = "refresh-token",
                Scope = MsalTestConstants.Scope.AsSingleString(),
                TokenType = "Bearer"
            };

            var requestContext = new RequestContext(new MsalLogger(Guid.NewGuid(), null));
            var requestParams = new AuthenticationRequestParameters()
            {
                RequestContext = requestContext,
                Authority = Authority.CreateAuthority(MsalTestConstants.AuthorityHomeTenant, false),
                ClientId = MsalTestConstants.ClientId,
                TenantUpdatedCanonicalAuthority = MsalTestConstants.AuthorityTestTenant
            };

            AddHostToInstanceCache(MsalTestConstants.ProductionPrefNetworkEnvironment);

            cache.SaveAccessAndRefreshToken(requestParams, response);

            Assert.AreEqual(1, cache.tokenCacheAccessor.RefreshTokenCount);
            Assert.AreEqual(1, cache.tokenCacheAccessor.AccessTokenCount);

            response = new MsalTokenResponse();
            response.IdToken = MockHelpers.CreateIdToken(MsalTestConstants.UniqueId, MsalTestConstants.DisplayableId);
            response.ClientInfo = MockHelpers.CreateClientInfo();
            response.AccessToken = "access-token-2";
            response.ExpiresIn = 3599;
            response.CorrelationId = "correlation-id";
            response.RefreshToken = "refresh-token-2";
            response.Scope = MsalTestConstants.Scope.AsSingleString() + " another-scope";
            response.TokenType = "Bearer";

            cache.SaveAccessAndRefreshToken(requestParams, response);

            Assert.AreEqual(1, cache.tokenCacheAccessor.RefreshTokenCount);
            Assert.AreEqual(1, cache.tokenCacheAccessor.AccessTokenCount);

            Assert.AreEqual("refresh-token-2", cache.GetAllRefreshTokensForClient(requestContext).First().Secret);
            Assert.AreEqual("access-token-2", cache.GetAllAccessTokensForClient(requestContext).First().Secret);
        }

        [TestMethod]
        [TestCategory("TokenCacheTests")]
        public void CacheAdfsTokenTest()
        {
            TokenCache AdfsCache = new TokenCache();
            var authority = Authority.CreateAuthority(MsalTestConstants.OnPremiseAuthority, false);

            MsalTokenResponse response = new MsalTokenResponse();
            //creating IDToken with empty tenantID and displayableID/PreferedUserName for B2C scenario
            response.IdToken = MockHelpers.CreateIdToken(String.Empty, String.Empty, null);
            response.ClientInfo = null;
            response.AccessToken = "access-token";
            response.ExpiresIn = 3599;
            response.CorrelationId = "correlation-id";
            response.RefreshToken = "refresh-token";
            response.Scope = MsalTestConstants.Scope.AsSingleString();
            response.TokenType = "Bearer";

            RequestContext requestContext = new RequestContext(new MsalLogger(Guid.NewGuid(), null));
            AuthenticationRequestParameters requestParams = new AuthenticationRequestParameters()
            {
                RequestContext = requestContext,
                Authority = authority,
                ClientId = MsalTestConstants.ClientId,
                TenantUpdatedCanonicalAuthority = MsalTestConstants.OnPremiseAuthority
            };

            AdfsCache.SaveAccessAndRefreshToken(requestParams, response);

            Assert.AreEqual(1, AdfsCache.tokenCacheAccessor.RefreshTokenCount);
            Assert.AreEqual(1, AdfsCache.tokenCacheAccessor.AccessTokenCount);
        }

        [TestMethod]
        [TestCategory("TokenCacheTests")]
        public void SaveAccessAndRefreshTokenWithLessScopesTest()
        {
            var cache = new TokenCache()
            {
                ClientId = MsalTestConstants.ClientId
            };

            var response = new MsalTokenResponse
            {
                IdToken = MockHelpers.CreateIdToken(MsalTestConstants.UniqueId, MsalTestConstants.DisplayableId),
                ClientInfo = MockHelpers.CreateClientInfo(),
                AccessToken = "access-token",
                ExpiresIn = 3599,
                CorrelationId = "correlation-id",
                RefreshToken = "refresh-token",
                Scope = MsalTestConstants.Scope.AsSingleString(),
                TokenType = "Bearer"
            };

            var requestContext = new RequestContext(new MsalLogger(Guid.NewGuid(), null));
            var requestParams = new AuthenticationRequestParameters()
            {
                RequestContext = requestContext,
                Authority = Authority.CreateAuthority(MsalTestConstants.AuthorityHomeTenant, false),
                ClientId = MsalTestConstants.ClientId,
                TenantUpdatedCanonicalAuthority = MsalTestConstants.AuthorityTestTenant
            };

            AddHostToInstanceCache(MsalTestConstants.ProductionPrefNetworkEnvironment);

            cache.SaveAccessAndRefreshToken(requestParams, response);

            response = new MsalTokenResponse
            {
                IdToken = MockHelpers.CreateIdToken(MsalTestConstants.UniqueId, MsalTestConstants.DisplayableId),
                ClientInfo = MockHelpers.CreateClientInfo(),
                AccessToken = "access-token-2",
                ExpiresIn = 3599,
                CorrelationId = "correlation-id",
                RefreshToken = "refresh-token-2",
                Scope = MsalTestConstants.Scope.First(),
                TokenType = "Bearer"
            };

            cache.SaveAccessAndRefreshToken(requestParams, response);

            Assert.AreEqual(1, cache.tokenCacheAccessor.RefreshTokenCount);
            Assert.AreEqual(1, cache.tokenCacheAccessor.AccessTokenCount);
            Assert.AreEqual("refresh-token-2", cache.GetAllRefreshTokensForClient(requestContext).First().Secret);
            Assert.AreEqual("access-token-2", cache.GetAllAccessTokensForClient(requestContext).First().Secret);
        }

        [TestMethod]
        [TestCategory("TokenCacheTests")]
        public void SaveAccessAndRefreshTokenWithIntersectingScopesTest()
        {
            var cache = new TokenCache()
            {
                ClientId = MsalTestConstants.ClientId
            };

            var response = new MsalTokenResponse
            {
                IdToken = MockHelpers.CreateIdToken(MsalTestConstants.UniqueId, MsalTestConstants.DisplayableId),
                AccessToken = "access-token",
                ClientInfo = MockHelpers.CreateClientInfo(),
                ExpiresIn = 3599,
                CorrelationId = "correlation-id",
                RefreshToken = "refresh-token",
                Scope = MsalTestConstants.Scope.AsSingleString(),
                TokenType = "Bearer"
            };

            var requestContext = new RequestContext(new MsalLogger(Guid.NewGuid(), null));
            var requestParams = new AuthenticationRequestParameters()
            {
                RequestContext = requestContext,
                Authority = Authority.CreateAuthority(MsalTestConstants.AuthorityHomeTenant, false),
                ClientId = MsalTestConstants.ClientId,
                TenantUpdatedCanonicalAuthority = MsalTestConstants.AuthorityTestTenant
            };

            AddHostToInstanceCache(MsalTestConstants.ProductionPrefNetworkEnvironment);

            cache.SaveAccessAndRefreshToken(requestParams, response);

            response = new MsalTokenResponse
            {
                IdToken = MockHelpers.CreateIdToken(MsalTestConstants.UniqueId, MsalTestConstants.DisplayableId),
                ClientInfo = MockHelpers.CreateClientInfo(),
                AccessToken = "access-token-2",
                ExpiresIn = 3599,
                CorrelationId = "correlation-id",
                RefreshToken = "refresh-token-2",
                Scope = MsalTestConstants.Scope.AsSingleString() + " random-scope",
                TokenType = "Bearer"
            };

            cache.SaveAccessAndRefreshToken(requestParams, response);

            Assert.AreEqual(1, cache.tokenCacheAccessor.RefreshTokenCount);
            Assert.AreEqual(1, cache.tokenCacheAccessor.AccessTokenCount);

            Assert.AreEqual("refresh-token-2", cache.GetAllRefreshTokensForClient(requestContext).First().Secret);
            Assert.AreEqual("access-token-2", cache.GetAllAccessTokensForClient(requestContext).First().Secret);
        }

        private void AfterAccessChangedNotification(TokenCacheNotificationArgs args)
        {
            Assert.IsTrue(args.TokenCache.HasStateChanged);
        }

        private void AfterAccessNoChangeNotification(TokenCacheNotificationArgs args)
        {
            Assert.IsFalse(args.TokenCache.HasStateChanged);
        }


#if !WINDOWS_APP && !ANDROID && !iOS // Token Cache Serialization N/A

        [TestMethod]
        [TestCategory("TokenCacheTests")]
        public void SaveAccessAndRefreshTokenWithDifferentAuthoritySameUserTest()
        {
            var cache = new TokenCache()
            {
                ClientId = MsalTestConstants.ClientId
            };

            var response = new MsalTokenResponse
            {
                IdToken = MockHelpers.CreateIdToken(MsalTestConstants.UniqueId, MsalTestConstants.DisplayableId),
                ClientInfo = MockHelpers.CreateClientInfo(),
                AccessToken = "access-token",
                ExpiresIn = 3599,
                CorrelationId = "correlation-id",
                RefreshToken = "refresh-token",
                Scope = MsalTestConstants.Scope.AsSingleString(),
                TokenType = "Bearer"
            };

            var requestContext = new RequestContext(new MsalLogger(Guid.NewGuid(), null));
            var requestParams = new AuthenticationRequestParameters()
            {
                RequestContext = requestContext,
                Authority = Authority.CreateAuthority(MsalTestConstants.AuthorityHomeTenant, false),
                ClientId = MsalTestConstants.ClientId,
                TenantUpdatedCanonicalAuthority = MsalTestConstants.AuthorityHomeTenant
            };

            AddHostToInstanceCache(MsalTestConstants.ProductionPrefNetworkEnvironment);

            cache.SaveAccessAndRefreshToken(requestParams, response);

            response = new MsalTokenResponse
            {
                IdToken = MockHelpers.CreateIdToken(MsalTestConstants.UniqueId, MsalTestConstants.DisplayableId),
                ClientInfo = MockHelpers.CreateClientInfo(),
                AccessToken = "access-token-2",
                ExpiresIn = 3599,
                CorrelationId = "correlation-id",
                RefreshToken = "refresh-token-2",
                Scope = MsalTestConstants.Scope.AsSingleString() + " another-scope",
                TokenType = "Bearer"
            };

            requestContext = new RequestContext(new MsalLogger(Guid.NewGuid(), null));
            requestParams = new AuthenticationRequestParameters()
            {
                RequestContext = requestContext,
                Authority = Authority.CreateAuthority(MsalTestConstants.AuthorityGuestTenant, false),
                ClientId = MsalTestConstants.ClientId,
                TenantUpdatedCanonicalAuthority = MsalTestConstants.AuthorityGuestTenant
            };

            cache.SetAfterAccess(AfterAccessChangedNotification);
            cache.SaveAccessAndRefreshToken(requestParams, response);
            Assert.IsFalse(cache.HasStateChanged);

            Assert.AreEqual(1, cache.tokenCacheAccessor.RefreshTokenCount);
            Assert.AreEqual(2, cache.tokenCacheAccessor.AccessTokenCount);

            Assert.AreEqual("refresh-token-2", cache.GetAllRefreshTokensForClient(requestContext).First().Secret);
        }

      
        [TestMethod]
        [TestCategory("TokenCacheTests")]
        public void CanDeserializeTokenCacheInNet462()
        {
            var previousLogLevel = Logger.Level;
            // Setting LogLevel.Verbose causes certain static dependencies to load
            Logger.Level = LogLevel.Verbose;
            var tokenCache = new TokenCache();
            tokenCache.Deserialize(null);
            Assert.IsFalse(tokenCache.HasStateChanged, "State should not have changed when deserializing nothing.");
            Logger.Level = previousLogLevel;
        }
        [TestMethod]
        [TestCategory("TokenCacheTests")]
        public void SerializeDeserializeCacheTest()
        {
            var cache = new TokenCache()
            {
                ClientId = MsalTestConstants.ClientId
            };

            var response = new MsalTokenResponse
            {
                IdToken = MockHelpers.CreateIdToken(MsalTestConstants.UniqueId, MsalTestConstants.DisplayableId),
                ClientInfo = MockHelpers.CreateClientInfo(),
                AccessToken = "access-token",
                ExpiresIn = 3599,
                CorrelationId = "correlation-id",
                RefreshToken = "refresh-token",
                Scope = MsalTestConstants.Scope.AsSingleString(),
                TokenType = "Bearer"
            };

            var requestContext = new RequestContext(new MsalLogger(Guid.NewGuid(), null));
            var requestParams = new AuthenticationRequestParameters()
            {
                RequestContext = requestContext,
                Authority = Authority.CreateAuthority(MsalTestConstants.AuthorityHomeTenant, false),
                ClientId = MsalTestConstants.ClientId,
                TenantUpdatedCanonicalAuthority = MsalTestConstants.AuthorityTestTenant
            };

            AddHostToInstanceCache(MsalTestConstants.ProductionPrefNetworkEnvironment);

            cache.SaveAccessAndRefreshToken(requestParams, response);
            byte[] serializedCache = cache.Serialize();
            cache.tokenCacheAccessor.ClearAccessTokens();
            cache.tokenCacheAccessor.ClearRefreshTokens();

            Assert.AreEqual(0, cache.tokenCacheAccessor.RefreshTokenCount);
            Assert.AreEqual(0, cache.tokenCacheAccessor.AccessTokenCount);

            cache.Deserialize(serializedCache);

            Assert.AreEqual(1, cache.tokenCacheAccessor.RefreshTokenCount);
            Assert.AreEqual(1, cache.tokenCacheAccessor.AccessTokenCount);

            serializedCache = cache.Serialize();
            cache.Deserialize(serializedCache);
            //item count should not change because old cache entries should have
            //been overriden

            Assert.AreEqual(1, cache.tokenCacheAccessor.RefreshTokenCount);
            Assert.AreEqual(1, cache.tokenCacheAccessor.AccessTokenCount);

            var atItem = cache.GetAllAccessTokensForClient(requestContext).First();
            Assert.AreEqual(response.AccessToken, atItem.Secret);
            Assert.AreEqual(MsalTestConstants.AuthorityTestTenant, atItem.Authority);
            Assert.AreEqual(MsalTestConstants.ClientId, atItem.ClientId);
            Assert.AreEqual(response.TokenType, atItem.TokenType);
            Assert.AreEqual(response.Scope, atItem.ScopeSet.AsSingleString());

            // todo add test for idToken serialization
            //Assert.AreEqual(response.IdToken, atItem.RawIdToken);

            var rtItem = cache.GetAllRefreshTokensForClient(requestContext).First();
            Assert.AreEqual(response.RefreshToken, rtItem.Secret);
            Assert.AreEqual(MsalTestConstants.ClientId, rtItem.ClientId);
            Assert.AreEqual(MsalTestConstants.UserIdentifier, rtItem.HomeAccountId);
            Assert.AreEqual(MsalTestConstants.ProductionPrefNetworkEnvironment, rtItem.Environment);
        }
#endif

        [TestMethod]
        [TestCategory("TokenCacheTests")]
        public void FindAccessToken_ScopeCaseInsensitive()
        {
            using (var httpManager = new MockHttpManager())
            {
                httpManager.AddInstanceDiscoveryMockHandler();

                var tokenCache = new TokenCache()
                {
                    ClientId = MsalTestConstants.ClientId,
                    HttpManager = httpManager
                };

                TokenCacheHelper.PopulateCache(tokenCache.tokenCacheAccessor);

                var param = new AuthenticationRequestParameters()
                {
                    RequestContext = new RequestContext(new MsalLogger(Guid.Empty, null)),
                    ClientId = MsalTestConstants.ClientId,
                    Authority = Authority.CreateAuthority(MsalTestConstants.AuthorityTestTenant, false),
                    Scope = new SortedSet<string>(),
                    Account = MsalTestConstants.User
                };

                string scopeInCache = MsalTestConstants.Scope.FirstOrDefault();

                string upperCaseScope = scopeInCache.ToUpper();
                param.Scope.Add(upperCaseScope);

                var item = tokenCache.FindAccessTokenAsync(param).Result;

                Assert.IsNotNull(item);
                Assert.IsTrue(item.ScopeSet.Contains(scopeInCache));
            }
        }

        [TestMethod]
        [TestCategory("TokenCacheTests")]
        public void CacheB2CTokenTest()
        {
            var B2CCache = new TokenCache();
            string tenantID = "someTenantID";
            var authority = Authority.CreateAuthority(
                $"https://login.microsoftonline.com/tfp/{tenantID}/somePolicy/oauth2/v2.0/authorize",
                false);

            // creating IDToken with empty tenantID and displayableID/PreferedUserName for B2C scenario
            var response = new MsalTokenResponse
            {
                IdToken = MockHelpers.CreateIdToken(string.Empty, string.Empty, string.Empty),
                ClientInfo = MockHelpers.CreateClientInfo(),
                AccessToken = "access-token",
                ExpiresIn = 3599,
                CorrelationId = "correlation-id",
                RefreshToken = "refresh-token",
                Scope = MsalTestConstants.Scope.AsSingleString(),
                TokenType = "Bearer"
            };

            var requestContext = new RequestContext(new MsalLogger(Guid.NewGuid(), null));
            var requestParams = new AuthenticationRequestParameters()
            {
                RequestContext = requestContext,
                Authority = authority,
                ClientId = MsalTestConstants.ClientId,
                TenantUpdatedCanonicalAuthority = MsalTestConstants.AuthorityTestTenant
            };

            B2CCache.SaveAccessAndRefreshToken(requestParams, response);

            Assert.AreEqual(1, B2CCache.tokenCacheAccessor.RefreshTokenCount);
            Assert.AreEqual(1, B2CCache.tokenCacheAccessor.AccessTokenCount);
        }

        /*
        [TestMethod]
        [TestCategory("TokenCacheTests")]
        public void DeserializeCacheItemWithNoVersion()
        {
            string noVersionCacheEntry = "{\"client_id\":\"client_id\",\"client_info\":\"eyJ1aWQiOiJteS1VSUQiLCJ1dGlkIjoibXktVVRJRCJ9\",\"access_token\":\"access-token\",\"authority\":\"https:\\\\/\\\\/login.microsoftonline.com\\\\/home\\\\/\",\"expires_on\":1494025355,\"id_token\":\"someheader.eyJhdWQiOiAiZTg1NGE0YTctNmMzNC00NDljLWIyMzctZmM3YTI4MDkzZDg0IiwiaXNzIjogImh0dHBzOi8vbG9naW4ubWljcm9zb2Z0b25saW5lLmNvbS82YzNkNTFkZC1mMGU1LTQ5NTktYjRlYS1hODBjNGUzNmZlNWUvdjIuMC8iLCJpYXQiOiAxNDU1ODMzODI4LCJuYmYiOiAxNDU1ODMzODI4LCJleHAiOiAxNDU1ODM3NzI4LCJpcGFkZHIiOiAiMTMxLjEwNy4xNTkuMTE3IiwibmFtZSI6ICJNYXJycnJyaW8gQm9zc3kiLCJvaWQiOiAidW5pcXVlX2lkIiwicHJlZmVycmVkX3VzZXJuYW1lIjogImRpc3BsYXlhYmxlQGlkLmNvbSIsInN1YiI6ICJLNF9TR0d4S3FXMVN4VUFtaGc2QzFGNlZQaUZ6Y3gtUWQ4MGVoSUVkRnVzIiwidGlkIjogIm15LWlkcCIsInZlciI6ICIyLjAifQ.somesignature\",\"scope\":\"r1\\\\/scope1 r1\\\\/scope2\",\"token_type\":\"Bearer\",\"user_assertion_hash\":null}";

            TokenCache cache = new TokenCache()
            {
                ClientId = TestConstants.ClientId
            };
            cache.AddAccessTokenCacheItem(JsonHelper.DeserializeFromJson<MsalAccessTokenCacheItem>(noVersionCacheEntry));
            ICollection<MsalAccessTokenCacheItem> items = cache.GetAllAccessTokensForClient(new RequestContext(new MsalLogger(Guid.NewGuid(), null)));
            Assert.AreEqual(1, items.Count);
            MsalAccessTokenCacheItem item = items.First();
            Assert.AreEqual(0, item.Version);
        }
        
        [TestMethod]
        [TestCategory("TokenCacheTests")]
        public void DeserializeCacheItemWithDifferentVersion()
        {
            string differentVersionEntry = "{\"client_id\":\"client_id\",\"client_info\":\"eyJ1aWQiOiJteS1VSUQiLCJ1dGlkIjoibXktVVRJRCJ9\",\"ver\":5,\"access_token\":\"access-token\",\"authority\":\"https:\\\\/\\\\/login.microsoftonline.com\\\\/home\\\\/\",\"expires_on\":1494025355,\"id_token\":\"someheader.eyJhdWQiOiAiZTg1NGE0YTctNmMzNC00NDljLWIyMzctZmM3YTI4MDkzZDg0IiwiaXNzIjogImh0dHBzOi8vbG9naW4ubWljcm9zb2Z0b25saW5lLmNvbS82YzNkNTFkZC1mMGU1LTQ5NTktYjRlYS1hODBjNGUzNmZlNWUvdjIuMC8iLCJpYXQiOiAxNDU1ODMzODI4LCJuYmYiOiAxNDU1ODMzODI4LCJleHAiOiAxNDU1ODM3NzI4LCJpcGFkZHIiOiAiMTMxLjEwNy4xNTkuMTE3IiwibmFtZSI6ICJNYXJycnJyaW8gQm9zc3kiLCJvaWQiOiAidW5pcXVlX2lkIiwicHJlZmVycmVkX3VzZXJuYW1lIjogImRpc3BsYXlhYmxlQGlkLmNvbSIsInN1YiI6ICJLNF9TR0d4S3FXMVN4VUFtaGc2QzFGNlZQaUZ6Y3gtUWQ4MGVoSUVkRnVzIiwidGlkIjogIm15LWlkcCIsInZlciI6ICIyLjAifQ.somesignature\",\"scope\":\"r1\\\\/scope1 r1\\\\/scope2\",\"token_type\":\"Bearer\",\"user_assertion_hash\":null}";
           
            TokenCache cache = new TokenCache()
            {
                ClientId = TestConstants.ClientId
            };
            cache.AddAccessTokenCacheItem(JsonHelper.DeserializeFromJson<MsalAccessTokenCacheItem>(differentVersionEntry));
            ICollection<MsalAccessTokenCacheItem> items = cache.GetAllAccessTokensForClient(new RequestContext(new MsalLogger(Guid.NewGuid(), null)));
            Assert.AreEqual(1, items.Count);
            MsalAccessTokenCacheItem item = items.First();
            Assert.AreEqual(5, item.Version);
        }
        */
    }
}<|MERGE_RESOLUTION|>--- conflicted
+++ resolved
@@ -38,16 +38,8 @@
 using Microsoft.Identity.Core.OAuth2;
 using Microsoft.VisualStudio.TestTools.UnitTesting;
 using Test.Microsoft.Identity.Core.Unit;
-<<<<<<< HEAD
 using Test.Microsoft.Identity.Core.Unit.Mocks;
 
-#if !NET_CORE //TODO: remove the !IF once the bug around token cache is fixed
-// https://github.com/AzureAD/microsoft-authentication-library-for-dotnet/issues/656
-=======
-using Test.Microsoft.Identity.Core.Unit.Mocks;
-
-
->>>>>>> 94ebac1b
 namespace Test.MSAL.NET.Unit.CacheTests
 {
     [TestClass]
@@ -766,37 +758,37 @@
             Assert.AreEqual("access-token-2", cache.GetAllAccessTokensForClient(requestContext).First().Secret);
         }
 
-        [TestMethod]
-        [TestCategory("TokenCacheTests")]
-        public void CacheAdfsTokenTest()
-        {
-            TokenCache AdfsCache = new TokenCache();
-            var authority = Authority.CreateAuthority(MsalTestConstants.OnPremiseAuthority, false);
-
-            MsalTokenResponse response = new MsalTokenResponse();
-            //creating IDToken with empty tenantID and displayableID/PreferedUserName for B2C scenario
-            response.IdToken = MockHelpers.CreateIdToken(String.Empty, String.Empty, null);
-            response.ClientInfo = null;
-            response.AccessToken = "access-token";
-            response.ExpiresIn = 3599;
-            response.CorrelationId = "correlation-id";
-            response.RefreshToken = "refresh-token";
-            response.Scope = MsalTestConstants.Scope.AsSingleString();
-            response.TokenType = "Bearer";
-
-            RequestContext requestContext = new RequestContext(new MsalLogger(Guid.NewGuid(), null));
-            AuthenticationRequestParameters requestParams = new AuthenticationRequestParameters()
-            {
-                RequestContext = requestContext,
-                Authority = authority,
-                ClientId = MsalTestConstants.ClientId,
-                TenantUpdatedCanonicalAuthority = MsalTestConstants.OnPremiseAuthority
-            };
-
-            AdfsCache.SaveAccessAndRefreshToken(requestParams, response);
-
-            Assert.AreEqual(1, AdfsCache.tokenCacheAccessor.RefreshTokenCount);
-            Assert.AreEqual(1, AdfsCache.tokenCacheAccessor.AccessTokenCount);
+        [TestMethod]
+        [TestCategory("TokenCacheTests")]
+        public void CacheAdfsTokenTest()
+        {
+            TokenCache AdfsCache = new TokenCache();
+            var authority = Authority.CreateAuthority(MsalTestConstants.OnPremiseAuthority, false);
+
+            MsalTokenResponse response = new MsalTokenResponse();
+            //creating IDToken with empty tenantID and displayableID/PreferedUserName for B2C scenario
+            response.IdToken = MockHelpers.CreateIdToken(String.Empty, String.Empty, null);
+            response.ClientInfo = null;
+            response.AccessToken = "access-token";
+            response.ExpiresIn = 3599;
+            response.CorrelationId = "correlation-id";
+            response.RefreshToken = "refresh-token";
+            response.Scope = MsalTestConstants.Scope.AsSingleString();
+            response.TokenType = "Bearer";
+
+            RequestContext requestContext = new RequestContext(new MsalLogger(Guid.NewGuid(), null));
+            AuthenticationRequestParameters requestParams = new AuthenticationRequestParameters()
+            {
+                RequestContext = requestContext,
+                Authority = authority,
+                ClientId = MsalTestConstants.ClientId,
+                TenantUpdatedCanonicalAuthority = MsalTestConstants.OnPremiseAuthority
+            };
+
+            AdfsCache.SaveAccessAndRefreshToken(requestParams, response);
+
+            Assert.AreEqual(1, AdfsCache.tokenCacheAccessor.RefreshTokenCount);
+            Assert.AreEqual(1, AdfsCache.tokenCacheAccessor.AccessTokenCount);
         }
 
         [TestMethod]
