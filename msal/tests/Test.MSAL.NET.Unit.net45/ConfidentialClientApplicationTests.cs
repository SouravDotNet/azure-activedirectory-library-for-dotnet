﻿//----------------------------------------------------------------------
//
// Copyright (c) Microsoft Corporation.
// All rights reserved.
//
// This code is licensed under the MIT License.
//
// Permission is hereby granted, free of charge, to any person obtaining a copy
// of this software and associated documentation files(the "Software"), to deal
// in the Software without restriction, including without limitation the rights
// to use, copy, modify, merge, publish, distribute, sublicense, and / or sell
// copies of the Software, and to permit persons to whom the Software is
// furnished to do so, subject to the following conditions :
//
// The above copyright notice and this permission notice shall be included in
// all copies or substantial portions of the Software.
//
// THE SOFTWARE IS PROVIDED "AS IS", WITHOUT WARRANTY OF ANY KIND, EXPRESS OR
// IMPLIED, INCLUDING BUT NOT LIMITED TO THE WARRANTIES OF MERCHANTABILITY,
// FITNESS FOR A PARTICULAR PURPOSE AND NONINFRINGEMENT.IN NO EVENT SHALL THE
// AUTHORS OR COPYRIGHT HOLDERS BE LIABLE FOR ANY CLAIM, DAMAGES OR OTHER
// LIABILITY, WHETHER IN AN ACTION OF CONTRACT, TORT OR OTHERWISE, ARISING FROM,
// OUT OF OR IN CONNECTION WITH THE SOFTWARE OR THE USE OR OTHER DEALINGS IN
// THE SOFTWARE.
//
//------------------------------------------------------------------------------

using System;
using System.Collections.Generic;
using System.IO;
using System.Linq;
using System.Net;
using System.Net.Http;
using System.Threading.Tasks;
using Microsoft.VisualStudio.TestTools.UnitTesting;
using Microsoft.Identity.Core.Telemetry;
using System.Security.Cryptography.X509Certificates;
using Microsoft.Identity.Client;
using Microsoft.Identity.Client.Internal;
using Microsoft.Identity.Core;
using Microsoft.Identity.Core.Helpers;
using Microsoft.Identity.Core.Http;
using Microsoft.Identity.Core.Instance;
using NSubstitute;
using Test.Microsoft.Identity.Core.Unit;
<<<<<<< HEAD
using Test.Microsoft.Identity.Core.Unit.Mocks;

#if !ANDROID && !iOS && !WINDOWS_APP && !NET_CORE  // TODO - run these tests on netcore once the bug is fixed 
// https://github.com/AzureAD/microsoft-authentication-library-for-dotnet/issues/656
=======
using Test.Microsoft.Identity.Core.Unit.Mocks;

#if !ANDROID && !iOS && !WINDOWS_APP // No Confidential Client
>>>>>>> 94ebac1b
namespace Test.MSAL.NET.Unit
{
    [TestClass]
    [DeploymentItem(@"Resources\valid.crtfile")]
    [DeploymentItem("Resources\\OpenidConfiguration-B2C.json")]
    public class ConfidentialClientApplicationTests
    {
        private readonly MyReceiver _myReceiver = new MyReceiver();
        private byte[] _serializedCache = null;

        [TestInitialize]
        public void TestInitialize()
        {
            Authority.ValidatedAuthorities.Clear();
            ModuleInitializer.ForceModuleInitializationTestOnly();
            Telemetry.GetInstance().RegisterReceiver(_myReceiver.OnEvents);
            AadInstanceDiscovery.Instance.Cache.Clear();
        }

        [TestMethod]
        [TestCategory("ConfidentialClientApplicationTests")]
        [Description("Tests the public interfaces can be mocked")]
        public void MockConfidentialClientApplication_AcquireToken()
        {
            // Setup up a confidential client application that returns a dummy result
            var mockResult = Substitute.For<AuthenticationResult>();
            mockResult.IdToken.Returns("id token");
            mockResult.Scopes.Returns(new string[] { "scope1", "scope2" });

            var mockApp = Substitute.For<IConfidentialClientApplication>();
            mockApp.AcquireTokenByAuthorizationCodeAsync("123", null).Returns(mockResult);

            // Now call the substitute with the args to get the substitute result
            AuthenticationResult actualResult = mockApp.AcquireTokenByAuthorizationCodeAsync("123", null).Result;
            Assert.IsNotNull(actualResult);
            Assert.AreEqual("id token", mockResult.IdToken, "Mock result failed to return the expected id token");
            // Check the scope property
            IEnumerable<string> scopes = actualResult.Scopes;
            Assert.IsNotNull(scopes);
            Assert.AreEqual("scope1", scopes.First());
            Assert.AreEqual("scope2", scopes.Last());
        }

        [TestMethod]
        [TestCategory("ConfidentialClientApplicationTests")]
        [Description("Tests the public interfaces can be mocked")]
        public void MockConfidentialClientApplication_Users()
        {
            // Setup up a confidential client application with mocked users
            var mockApp = Substitute.For<IConfidentialClientApplication>();
            IList<IAccount> users = new List<IAccount>();

            IAccount mockUser1 = Substitute.For<IAccount>();
            mockUser1.Username.Returns("DisplayableId_1");

            IAccount mockUser2 = Substitute.For<IAccount>();
            mockUser2.Username.Returns("DisplayableId_2");

            users.Add(mockUser1);
            users.Add(mockUser2);
            mockApp.GetAccountsAsync().Returns(users);

            // Now call the substitute
            IEnumerable<IAccount> actualUsers = mockApp.GetAccountsAsync().Result;

            // Check the users property
            Assert.IsNotNull(actualUsers);
            Assert.AreEqual(2, actualUsers.Count());

            Assert.AreEqual("DisplayableId_1", users.First().Username);
            Assert.AreEqual("DisplayableId_2", users.Last().Username);
        }

        [TestMethod]
        [TestCategory("ConfidentialClientApplicationTests")]
        [Description("Tests the public application interfaces can be mocked to throw MSAL exceptions")]
        public void MockConfidentialClientApplication_Exception()
        {
            // Setup up a confidential client application that returns throws
            var mockApp = Substitute.For<IConfidentialClientApplication>();
            mockApp
                .WhenForAnyArgs(x => x.AcquireTokenForClientAsync(Arg.Any<string[]>()))
                .Do(x => { throw new MsalServiceException("my error code", "my message", new HttpRequestException()); });


            // Now call the substitute and check the exception is thrown
            MsalServiceException ex = AssertException.Throws<MsalServiceException>(() => mockApp.AcquireTokenForClientAsync(new string[] { "scope1" }));
            Assert.AreEqual("my error code", ex.ErrorCode);
            Assert.AreEqual("my message", ex.Message);
        }

        [TestMethod]
        [TestCategory("ConfidentialClientApplicationTests")]
        public void ConstructorsTest()
        {
            ConfidentialClientApplication app = new ConfidentialClientApplication(MsalTestConstants.ClientId,
                MsalTestConstants.RedirectUri, new ClientCredential(MsalTestConstants.ClientSecret),
                new TokenCache(), new TokenCache());
            Assert.IsNotNull(app);
            Assert.IsNotNull(app.UserTokenCache);
            Assert.IsNotNull(app.AppTokenCache);
            Assert.AreEqual("https://login.microsoftonline.com/common/", app.Authority);
            Assert.AreEqual(MsalTestConstants.ClientId, app.ClientId);
            Assert.AreEqual(MsalTestConstants.RedirectUri, app.RedirectUri);
            Assert.AreEqual("https://login.microsoftonline.com/common/", app.Authority);
            Assert.IsNotNull(app.ClientCredential);
            Assert.IsNotNull(app.ClientCredential.Secret);
            Assert.AreEqual(MsalTestConstants.ClientSecret, app.ClientCredential.Secret);
            Assert.IsNull(app.ClientCredential.Certificate);
            Assert.IsNull(app.ClientCredential.Assertion);

            app = new ConfidentialClientApplication(MsalTestConstants.ClientId,
                MsalTestConstants.AuthorityGuestTenant,
                MsalTestConstants.RedirectUri, new ClientCredential("secret"), new TokenCache(),
                new TokenCache());
            Assert.AreEqual(MsalTestConstants.AuthorityGuestTenant, app.Authority);

            app = new ConfidentialClientApplication(MsalTestConstants.ClientId, MsalTestConstants.OnPremiseAuthority, 
                MsalTestConstants.RedirectUri, new ClientCredential(MsalTestConstants.OnPremiseClientSecret), 
                new TokenCache(), new TokenCache());
            Assert.IsNotNull(app);
            Assert.AreEqual(MsalTestConstants.OnPremiseAuthority, app.Authority);
        }

        [TestMethod]
        [TestCategory("ConfidentialClientApplicationTests")]
        public void ConfidentialClientUsingSecretNoCacheProvidedTest()
        {
            using (var httpManager = new MockHttpManager())
            {
                httpManager.AddInstanceDiscoveryMockHandler();

                ConfidentialClientApplication app = new ConfidentialClientApplication(
                    httpManager,
                    MsalTestConstants.ClientId,
                    ClientApplicationBase.DefaultAuthority,
                    MsalTestConstants.RedirectUri,
                    new ClientCredential(MsalTestConstants.ClientSecret),
                    userTokenCache: null,
                    appTokenCache: null)
                {
                    ValidateAuthority = false
                };

                httpManager.AddMockHandlerForTenantEndpointDiscovery(app.Authority);
                httpManager.AddMockHandlerSuccessfulClientCredentialTokenResponseMessage();

                Task<AuthenticationResult> task = app.AcquireTokenForClientAsync(MsalTestConstants.Scope.ToArray());
                AuthenticationResult result = task.Result;
                Assert.IsNotNull(result);
                Assert.IsNotNull("header.payload.signature", result.AccessToken);
                Assert.AreEqual(MsalTestConstants.Scope.AsSingleString(), result.Scopes.AsSingleString());

                Assert.IsNull(app.UserTokenCache);
                Assert.IsNull(app.AppTokenCache);
            }
        }

        [TestMethod]
        [TestCategory("ConfidentialClientApplicationTests")]
        public void ConfidentialClientUsingSecretTest()
        {
            using (var httpManager = new MockHttpManager())
            {
                httpManager.AddInstanceDiscoveryMockHandler();

                ConfidentialClientApplication app = new ConfidentialClientApplication(
                    httpManager,
                    MsalTestConstants.ClientId,
                    ClientApplicationBase.DefaultAuthority,
                    MsalTestConstants.RedirectUri,
                    new ClientCredential(MsalTestConstants.ClientSecret),
                    new TokenCache(),
                    new TokenCache())
                {
                    ValidateAuthority = false
                };

                httpManager.AddMockHandlerForTenantEndpointDiscovery(app.Authority);
                httpManager.AddMockHandlerSuccessfulClientCredentialTokenResponseMessage();

                Task<AuthenticationResult> task = app.AcquireTokenForClientAsync(MsalTestConstants.Scope.ToArray());
                AuthenticationResult result = task.Result;
                Assert.IsNotNull(result);
                Assert.IsNotNull("header.payload.signature", result.AccessToken);
                Assert.AreEqual(MsalTestConstants.Scope.AsSingleString(), result.Scopes.AsSingleString());

                //make sure user token cache is empty
                Assert.AreEqual(0, app.UserTokenCache.tokenCacheAccessor.AccessTokenCount);
                Assert.AreEqual(0, app.UserTokenCache.tokenCacheAccessor.RefreshTokenCount);

                //check app token cache count to be 1
                Assert.AreEqual(1, app.AppTokenCache.tokenCacheAccessor.AccessTokenCount);
                Assert.AreEqual(
                    0,
                    app.AppTokenCache.tokenCacheAccessor.RefreshTokenCount); //no refresh tokens are returned

                //call AcquireTokenForClientAsync again to get result back from the cache
                task = app.AcquireTokenForClientAsync(MsalTestConstants.Scope.ToArray());
                result = task.Result;
                Assert.IsNotNull(result);
                Assert.IsNotNull("header.payload.signature", result.AccessToken);
                Assert.AreEqual(MsalTestConstants.Scope.AsSingleString(), result.Scopes.AsSingleString());

                //make sure user token cache is empty
                Assert.AreEqual(0, app.UserTokenCache.tokenCacheAccessor.AccessTokenCount);
                Assert.AreEqual(0, app.UserTokenCache.tokenCacheAccessor.RefreshTokenCount);

                //check app token cache count to be 1
                Assert.AreEqual(1, app.AppTokenCache.tokenCacheAccessor.AccessTokenCount);
                Assert.AreEqual(
                    0,
                    app.AppTokenCache.tokenCacheAccessor.RefreshTokenCount); //no refresh tokens are returned
            }
        }

        [TestMethod]
        [TestCategory("ConfidentialClientApplicationTests")]
        public void ConfidentialClientUsingSecretTestAndAdfs()
        {
            using (var httpManager = new MockHttpManager())
            {
                ConfidentialClientApplication app = new ConfidentialClientApplication(httpManager, MsalTestConstants.ClientId, MsalTestConstants.OnPremiseAuthority,
                    MsalTestConstants.RedirectUri, new ClientCredential(MsalTestConstants.ClientSecret),
                    new TokenCache(), new TokenCache())
                {
                    ValidateAuthority = false
                };

                //add mock response for tenant endpoint discovery
                httpManager.AddMockHandler(new MockHttpMessageHandler
                {
                    Method = HttpMethod.Get,
                    ResponseMessage = MockHelpers.CreateOpenIdConfigurationResponse(app.Authority)
                });

                httpManager.AddMockHandler(new MockHttpMessageHandler()
                {
                    Method = HttpMethod.Post,
                    ResponseMessage = MockHelpers.CreateSuccessfulClientCredentialTokenResponseMessage()
                });

                Task<AuthenticationResult> task = app.AcquireTokenForClientAsync(MsalTestConstants.Scope.ToArray());
                AuthenticationResult result = task.Result;
                Assert.IsNotNull(result);
                Assert.IsNotNull("header.payload.signature", result.AccessToken);
                Assert.AreEqual(MsalTestConstants.Scope.AsSingleString(), result.Scopes.AsSingleString());

                //make sure user token cache is empty
                Assert.AreEqual(0, app.UserTokenCache.tokenCacheAccessor.AccessTokenCount);
                Assert.AreEqual(0, app.UserTokenCache.tokenCacheAccessor.RefreshTokenCount);

                //check app token cache count to be 1
                Assert.AreEqual(1, app.AppTokenCache.tokenCacheAccessor.AccessTokenCount);
                Assert.AreEqual(0, app.AppTokenCache.tokenCacheAccessor.RefreshTokenCount); //no refresh tokens are returned

                //call AcquireTokenForClientAsync again to get result back from the cache
                task = app.AcquireTokenForClientAsync(MsalTestConstants.Scope.ToArray());
                result = task.Result;
                Assert.IsNotNull(result);
                Assert.AreEqual("header.payload.signature", result.AccessToken);
                Assert.AreEqual(MsalTestConstants.Scope.AsSingleString(), result.Scopes.AsSingleString());

                //make sure user token cache is empty
                Assert.AreEqual(0, app.UserTokenCache.tokenCacheAccessor.AccessTokenCount);
                Assert.AreEqual(0, app.UserTokenCache.tokenCacheAccessor.RefreshTokenCount);

                //check app token cache count to be 1
                Assert.AreEqual(1, app.AppTokenCache.tokenCacheAccessor.AccessTokenCount);
                Assert.AreEqual(0, app.AppTokenCache.tokenCacheAccessor.RefreshTokenCount); //no refresh tokens are returned
            }
        }

        private ConfidentialClientApplication CreateConfidentialClient(MockHttpManager httpManager, ClientCredential cc, int tokenResponses)
        {
            ConfidentialClientApplication app = new ConfidentialClientApplication(
                httpManager,
                MsalTestConstants.ClientId,
                ClientApplicationBase.DefaultAuthority,
                MsalTestConstants.RedirectUri,
                cc,
                new TokenCache(),
                new TokenCache())
            {
                ValidateAuthority = false
            };

            httpManager.AddMockHandlerForTenantEndpointDiscovery(app.Authority);

            for (int i = 0; i < tokenResponses; i++)
            {
                httpManager.AddMockHandlerSuccessfulClientCredentialTokenResponseMessage();
            }
            return app;
        }

        [TestMethod]
        [TestCategory("ConfidentialClientApplicationTests")]
        public void ConfidentialClientUsingCertificateTest()
        {
            using (var httpManager = new MockHttpManager())
            {
                httpManager.AddInstanceDiscoveryMockHandler();

                ClientCredential cc = new ClientCredential(
                    new ClientAssertionCertificate(
                        new X509Certificate2(ResourceHelper.GetTestResourceRelativePath("valid.crtfile"))));
                var app = CreateConfidentialClient(httpManager, cc, 3);

                Task<AuthenticationResult> task = app.AcquireTokenForClientAsync(MsalTestConstants.Scope.ToArray());
                AuthenticationResult result = task.Result;
                Assert.IsNotNull(result);
                Assert.IsNotNull("header.payload.signature", result.AccessToken);
                Assert.AreEqual(MsalTestConstants.Scope.AsSingleString(), result.Scopes.AsSingleString());

                //make sure user token cache is empty
                Assert.AreEqual(0, app.UserTokenCache.tokenCacheAccessor.AccessTokenCount);
                Assert.AreEqual(0, app.UserTokenCache.tokenCacheAccessor.RefreshTokenCount);

                //check app token cache count to be 1
                Assert.AreEqual(1, app.AppTokenCache.tokenCacheAccessor.AccessTokenCount);
                Assert.AreEqual(
                    0,
                    app.AppTokenCache.tokenCacheAccessor.RefreshTokenCount); //no refresh tokens are returned

                //assert client credential
                Assert.IsNotNull(cc.Assertion);
                Assert.AreNotEqual(0, cc.ValidTo);

                //save client assertion.
                string cachedAssertion = cc.Assertion;
                long cacheValidTo = cc.ValidTo;

                task = app.AcquireTokenForClientAsync(MsalTestConstants.ScopeForAnotherResource.ToArray());
                result = task.Result;
                Assert.IsNotNull(result);
                Assert.AreEqual(cacheValidTo, cc.ValidTo);
                Assert.AreEqual(cachedAssertion, cc.Assertion);

                //validate the send x5c forces a refresh of the cached client assertion
                (app as IConfidentialClientApplicationWithCertificate).AcquireTokenForClientWithCertificateAsync(
                    MsalTestConstants.Scope.ToArray(),
                    true);
                Assert.AreNotEqual(cachedAssertion, cc.Assertion);
            }
        }

        [TestMethod]
        [TestCategory("ConfidentialClientApplicationTests")]
        public void ConfidentialClientUsingCertificateTelemetryTest()
        {
            using (var httpManager = new MockHttpManager())
            {
                httpManager.AddInstanceDiscoveryMockHandler();

                ClientCredential cc = new ClientCredential(new ClientAssertionCertificate(
                    new X509Certificate2(ResourceHelper.GetTestResourceRelativePath("valid.crtfile"))));

                // TODO: previous test had the final parameter here as 2 instead of 1.
                // However, this 2nd one is NOT consumed by this test and the previous
                // test did not check for all mock requests to be flushed out...

                var app = CreateConfidentialClient(httpManager, cc, 1);
                Task<AuthenticationResult> task = app.AcquireTokenForClientAsync(MsalTestConstants.Scope.ToArray());
                AuthenticationResult result = task.Result;
                Assert.IsNotNull(
                    _myReceiver.EventsReceived.Find(
                        anEvent => // Expect finding such an event
                            anEvent[EventBase.EventNameKey].EndsWith("http_event") &&
                            anEvent[HttpEvent.ResponseCodeKey] == "200" &&
                            anEvent[HttpEvent.HttpPathKey]
                                .Contains(
                                    EventBase
                                        .TenantPlaceHolder) // The tenant info is expected to be replaced by a holder
                    ));
                Assert.IsNotNull(
                    _myReceiver.EventsReceived.Find(
                        anEvent => // Expect finding such an event
                            anEvent[EventBase.EventNameKey].EndsWith("token_cache_lookup") &&
                            anEvent[CacheEvent.TokenTypeKey] == "at"));
                Assert.IsNotNull(
                    _myReceiver.EventsReceived.Find(
                        anEvent => // Expect finding such an event
                            anEvent[EventBase.EventNameKey].EndsWith("token_cache_write") &&
                            anEvent[CacheEvent.TokenTypeKey] == "at"));
                Assert.IsNotNull(
                    _myReceiver.EventsReceived.Find(
                        anEvent => // Expect finding such an event
                            anEvent[EventBase.EventNameKey].EndsWith("api_event") &&
                            anEvent[ApiEvent.WasSuccessfulKey] == "true" && anEvent[ApiEvent.ApiIdKey] == "726"));
            }
        }

        [TestMethod]
        [TestCategory("ConfidentialClientApplicationTests")]
        public void GetAuthorizationRequestUrlNoRedirectUriTest()
        {
            using (var httpManager = new MockHttpManager())
            {
                httpManager.AddInstanceDiscoveryMockHandler();

                ConfidentialClientApplication app = new ConfidentialClientApplication(
                    httpManager,
                    MsalTestConstants.ClientId,
                    ClientApplicationBase.DefaultAuthority,
                    MsalTestConstants.RedirectUri,
                    new ClientCredential(MsalTestConstants.ClientSecret),
                    new TokenCache(),
                    new TokenCache())
                {
                    ValidateAuthority = false
                };

                httpManager.AddMockHandlerForTenantEndpointDiscovery(app.Authority);

                Task<Uri> task = app.GetAuthorizationRequestUrlAsync(MsalTestConstants.Scope, MsalTestConstants.DisplayableId, null);
                Uri uri = task.Result;
                Assert.IsNotNull(uri);
                Dictionary<string, string> qp = CoreHelpers.ParseKeyValueList(uri.Query.Substring(1), '&', true, null);
                ValidateCommonQueryParams(qp);
                Assert.AreEqual("offline_access openid profile r1/scope1 r1/scope2", qp["scope"]);

            }
        }

  

        [TestMethod]
        [TestCategory("ConfidentialClientApplicationTests")]
        public void GetAuthorizationRequestUrlB2CTest()
        {
            using (var httpManager = new MockHttpManager())
            {
                httpManager.AddInstanceDiscoveryMockHandler();

                ConfidentialClientApplication app = new ConfidentialClientApplication(
                    httpManager,
                    MsalTestConstants.ClientId,
                    ClientApplicationBase.DefaultAuthority,
                    MsalTestConstants.RedirectUri,
                    new ClientCredential(MsalTestConstants.ClientSecret),
                    new TokenCache(),
                    new TokenCache())
                {
                    ValidateAuthority = false
                };

                //add mock response for tenant endpoint discovery
                httpManager.AddMockHandler(
                    new MockHttpMessageHandler
                    {
                        Method = HttpMethod.Get,
                        ResponseMessage =
                            MockHelpers.CreateSuccessResponseMessage(
                                File.ReadAllText(
                                    ResourceHelper.GetTestResourceRelativePath(
                                        @"OpenidConfiguration-B2C.json")))
                    });

                Task<Uri> task = app.GetAuthorizationRequestUrlAsync(MsalTestConstants.Scope, MsalTestConstants.DisplayableId, null);
                Uri uri = task.Result;
                Assert.IsNotNull(uri);
                Dictionary<string, string> qp = CoreHelpers.ParseKeyValueList(uri.Query.Substring(1), '&', true, null);
                Assert.IsNotNull(qp);

                Assert.AreEqual("my-policy", qp["p"]);
                ValidateCommonQueryParams(qp);
                Assert.AreEqual("offline_access openid profile r1/scope1 r1/scope2", qp["scope"]);

            }
        }

        [TestMethod]
        [TestCategory("ConfidentialClientApplicationTests")]
        public void GetAuthorizationRequestUrlDuplicateParamsTest()
        {
            using (var httpManager = new MockHttpManager())
            {
                httpManager.AddInstanceDiscoveryMockHandler();

                ConfidentialClientApplication app = new ConfidentialClientApplication(
                    httpManager,
                    MsalTestConstants.ClientId,
                    ClientApplicationBase.DefaultAuthority,
                    MsalTestConstants.RedirectUri,
                    new ClientCredential(MsalTestConstants.ClientSecret),
                    new TokenCache(),
                    new TokenCache())
                {
                    ValidateAuthority = false
                };

                httpManager.AddMockHandlerForTenantEndpointDiscovery(app.Authority);

                try
                {
                    Task<Uri> task = app.GetAuthorizationRequestUrlAsync(
                        MsalTestConstants.Scope,
                        MsalTestConstants.DisplayableId,
                        "login_hint=some@value.com");
                    Uri uri = task.Result;
                    Assert.Fail("MSALException should be thrown here");
                }
                catch (Exception exc)
                {
                    Assert.IsTrue(exc.InnerException is MsalException);
                    Assert.AreEqual("duplicate_query_parameter", ((MsalException)exc.InnerException).ErrorCode);
                    Assert.AreEqual(
                        "Duplicate query parameter 'login_hint' in extraQueryParameters",
                        ((MsalException)exc.InnerException).Message);
                }
            }
        }


        [TestMethod]
        [TestCategory("ConfidentialClientApplicationTests")]
        public void GetAuthorizationRequestUrlCustomRedirectUriTest()
        {
            using (var httpManager = new MockHttpManager())
            {
                httpManager.AddInstanceDiscoveryMockHandler();

                ConfidentialClientApplication app = new ConfidentialClientApplication(
                    httpManager,
                    MsalTestConstants.ClientId,
                    MsalTestConstants.AuthorityGuestTenant,
                    MsalTestConstants.RedirectUri,
                    new ClientCredential(MsalTestConstants.ClientSecret),
                    new TokenCache(),
                    new TokenCache())
                {
                    ValidateAuthority = false
                };

                httpManager.AddMockHandlerForTenantEndpointDiscovery(app.Authority);

                const string CustomRedirectUri = "custom://redirect-uri";
                Task<Uri> task = app.GetAuthorizationRequestUrlAsync(
                    MsalTestConstants.Scope,
                    CustomRedirectUri,
                    MsalTestConstants.DisplayableId,
                    "extra=qp",
                    MsalTestConstants.ScopeForAnotherResource,
                    MsalTestConstants.AuthorityGuestTenant);
                Uri uri = task.Result;
                Assert.IsNotNull(uri);
                Assert.IsTrue(uri.AbsoluteUri.StartsWith(MsalTestConstants.AuthorityGuestTenant, StringComparison.CurrentCulture));
                Dictionary<string, string> qp = CoreHelpers.ParseKeyValueList(uri.Query.Substring(1), '&', true, null);
                ValidateCommonQueryParams(qp, CustomRedirectUri);
                Assert.AreEqual("offline_access openid profile r1/scope1 r1/scope2 r2/scope1 r2/scope2", qp["scope"]);
                Assert.IsFalse(qp.ContainsKey("client_secret"));
                Assert.AreEqual("qp", qp["extra"]);
            }
        }

        private static void ValidateCommonQueryParams(
            Dictionary<string, string> qp, 
            string redirectUri = MsalTestConstants.RedirectUri)
        {
            Assert.IsNotNull(qp);

            Assert.IsTrue(qp.ContainsKey("client-request-id"));
            Assert.AreEqual(MsalTestConstants.ClientId, qp["client_id"]);
            Assert.AreEqual("code", qp["response_type"]);
            Assert.AreEqual(redirectUri, qp["redirect_uri"]);
            Assert.AreEqual(MsalTestConstants.DisplayableId, qp["login_hint"]);
            Assert.AreEqual(UIBehavior.SelectAccount.PromptValue, qp["prompt"]);
            Assert.AreEqual(PlatformProxyFactory.GetPlatformProxy().GetProductName(),
                qp["x-client-sku"]);
            Assert.IsFalse(string.IsNullOrEmpty(qp["x-client-ver"]));
            Assert.IsFalse(string.IsNullOrEmpty(qp["x-client-os"]));

#if !NET_CORE
                Assert.IsFalse(string.IsNullOrEmpty(qp["x-client-cpu"]));
#endif
        }

        [TestMethod]
        [TestCategory("ConfidentialClientApplicationTests")]
        public void HttpRequestExceptionIsNotSuppressed()
        {
            using (var httpManager = new MockHttpManager())
            {
                httpManager.AddInstanceDiscoveryMockHandler();

                var app = new ConfidentialClientApplication(
                    httpManager,
                    MsalTestConstants.ClientId,
                    ClientApplicationBase.DefaultAuthority,
                    MsalTestConstants.RedirectUri,
                    new ClientCredential(MsalTestConstants.ClientSecret),
                    new TokenCache(),
                    new TokenCache())
                {
                    ValidateAuthority = false
                };

                // add mock response bigger than 1MB for Http Client
                httpManager.AddFailingRequest(new InvalidOperationException());

                AssertException.TaskThrows<InvalidOperationException>(
                    () => app.AcquireTokenForClientAsync(MsalTestConstants.Scope.ToArray()));
            }
        }

        [TestMethod]
        [TestCategory("ConfidentialClientApplicationTests")]
        public void ForceRefreshParameterFalseTestAsync()
        {
            using (var httpManager = new MockHttpManager())
            {
                httpManager.AddInstanceDiscoveryMockHandler();
                var cache = new TokenCache();
                TokenCacheHelper.PopulateCacheForClientCredential(cache.tokenCacheAccessor);

                var authority = Authority.CreateAuthority(MsalTestConstants.AuthorityTestTenant, false).CanonicalAuthority;
                var app = new ConfidentialClientApplication(
                    httpManager,
                    MsalTestConstants.ClientId,
                    authority,
                    MsalTestConstants.RedirectUri,
                    new ClientCredential(MsalTestConstants.ClientSecret),
                    null,
                    cache)
                {
                    ValidateAuthority = false
                };

                var accessTokens = cache.GetAllAccessTokensForClient(new RequestContext(new MsalLogger(Guid.NewGuid(), null)));
                var accessTokenInCache = accessTokens.Where(item => ScopeHelper.ScopeContains(item.ScopeSet, MsalTestConstants.Scope))
                                                     .ToList().FirstOrDefault();

                // Don't add mock to fail in case of network call
                // If there's a network call by mistake, then there won't be a proper number
                // of mock web request/response objects in the queue and we'll fail.

                var task = app.AcquireTokenForClientAsync(MsalTestConstants.Scope, false);
                var result = task.Result;

                Assert.AreEqual(accessTokenInCache.Secret, result.AccessToken);
            }
        }

        [TestMethod]
        [TestCategory("ConfidentialClientApplicationTests")]
        public async Task ForceRefreshParameterTrueTestAsync()
        {
            using (var httpManager = new MockHttpManager())
            {
                httpManager.AddInstanceDiscoveryMockHandler();

                var cache = new TokenCache();
                TokenCacheHelper.PopulateCache(cache.tokenCacheAccessor);

                var authority = Authority.CreateAuthority(MsalTestConstants.AuthorityTestTenant, false).CanonicalAuthority;
                var app = new ConfidentialClientApplication(
                    httpManager,
                    MsalTestConstants.ClientId,
                    authority,
                    MsalTestConstants.RedirectUri,
                    new ClientCredential(MsalTestConstants.ClientSecret),
                    null,
                    cache)
                {
                    ValidateAuthority = false
                };

                httpManager.AddMockHandlerForTenantEndpointDiscovery(app.Authority);

                //add mock response for successful token retrival
                const string tokenRetrievedFromNetCall = "token retrieved from network call";
                httpManager.AddMockHandler(
                    new MockHttpMessageHandler
                    {
                        Method = HttpMethod.Post,
                        ResponseMessage =
                            MockHelpers.CreateSuccessfulClientCredentialTokenResponseMessage(tokenRetrievedFromNetCall)
                    });

                var result = await app.AcquireTokenForClientAsync(MsalTestConstants.Scope, true).ConfigureAwait(false);
                Assert.AreEqual(tokenRetrievedFromNetCall, result.AccessToken);

                // make sure token in Cache was updated
                var accessTokens = cache.GetAllAccessTokensForClient(new RequestContext(new MsalLogger(Guid.NewGuid(), null)));
                var accessTokenInCache = accessTokens.Where(item => ScopeHelper.ScopeContains(item.ScopeSet, MsalTestConstants.Scope))
                                                     .ToList().FirstOrDefault();

                Assert.AreEqual(tokenRetrievedFromNetCall, accessTokenInCache.Secret);
                Assert.IsNotNull(
                    _myReceiver.EventsReceived.Find(
                        anEvent => // Expect finding such an event
                            anEvent[EventBase.EventNameKey].EndsWith("api_event") &&
                            anEvent[ApiEvent.WasSuccessfulKey] == "true" && anEvent[ApiEvent.ApiIdKey] == "727"));
            }
        }

        [TestMethod]
        [TestCategory("ConfidentialClientApplicationTests")]
        public async Task AuthorizationCodeRequestTestAsync()
        {
            using (var httpManager = new MockHttpManager())
            {
                httpManager.AddInstanceDiscoveryMockHandler();

                TokenCache cache = new TokenCache()
                {
                    BeforeAccess = BeforeCacheAccess,
                    AfterAccess = AfterCacheAccess
                };

                ClientCredential cc = new ClientCredential("secret");
                var app = new ConfidentialClientApplication(
                    httpManager,
                    MsalTestConstants.ClientId,
                    "https://" + MsalTestConstants.ProductionPrefNetworkEnvironment + "/tfp/home/policy",
                    MsalTestConstants.RedirectUri,
                    cc,
                    cache,
                    null)
                {
                    ValidateAuthority = false
                };

                httpManager.AddMockHandlerForTenantEndpointDiscovery(MsalTestConstants.AuthorityHomeTenant, "p=policy");
                httpManager.AddSuccessTokenResponseMockHandlerForPost();

                AuthenticationResult result = await app.AcquireTokenByAuthorizationCodeAsync("some-code", MsalTestConstants.Scope)
                                                       .ConfigureAwait(false);
                Assert.IsNotNull(result);
                Assert.AreEqual(1, app.UserTokenCache.tokenCacheAccessor.AccessTokenCount);
                Assert.AreEqual(1, app.UserTokenCache.tokenCacheAccessor.RefreshTokenCount);

                cache = new TokenCache()
                {
                    BeforeAccess = BeforeCacheAccess,
                    AfterAccess = AfterCacheAccess
                };

                app = new ConfidentialClientApplication(
                    MsalTestConstants.ClientId,
                    "https://" + MsalTestConstants.ProductionPrefNetworkEnvironment + "/tfp/home/policy",
                    MsalTestConstants.RedirectUri,
                    cc,
                    cache,
                    null)
                {
                    ValidateAuthority = false
                };

                var users = app.GetAccountsAsync().Result;
                Assert.AreEqual(1, users.Count());
            }
        }

        private void BeforeCacheAccess(TokenCacheNotificationArgs args)
        {
            args.TokenCache.Deserialize(_serializedCache);
        }

        private void AfterCacheAccess(TokenCacheNotificationArgs args)
        {
            _serializedCache = args.TokenCache.Serialize();
        }
    }
}

#endif<|MERGE_RESOLUTION|>--- conflicted
+++ resolved
@@ -43,16 +43,11 @@
 using Microsoft.Identity.Core.Instance;
 using NSubstitute;
 using Test.Microsoft.Identity.Core.Unit;
-<<<<<<< HEAD
-using Test.Microsoft.Identity.Core.Unit.Mocks;
-
-#if !ANDROID && !iOS && !WINDOWS_APP && !NET_CORE  // TODO - run these tests on netcore once the bug is fixed 
+using Test.Microsoft.Identity.Core.Unit.Mocks;
+
 // https://github.com/AzureAD/microsoft-authentication-library-for-dotnet/issues/656
-=======
-using Test.Microsoft.Identity.Core.Unit.Mocks;
 
 #if !ANDROID && !iOS && !WINDOWS_APP // No Confidential Client
->>>>>>> 94ebac1b
 namespace Test.MSAL.NET.Unit
 {
     [TestClass]
@@ -170,10 +165,10 @@
                 new TokenCache());
             Assert.AreEqual(MsalTestConstants.AuthorityGuestTenant, app.Authority);
 
-            app = new ConfidentialClientApplication(MsalTestConstants.ClientId, MsalTestConstants.OnPremiseAuthority, 
-                MsalTestConstants.RedirectUri, new ClientCredential(MsalTestConstants.OnPremiseClientSecret), 
-                new TokenCache(), new TokenCache());
-            Assert.IsNotNull(app);
+            app = new ConfidentialClientApplication(MsalTestConstants.ClientId, MsalTestConstants.OnPremiseAuthority, 
+                MsalTestConstants.RedirectUri, new ClientCredential(MsalTestConstants.OnPremiseClientSecret), 
+                new TokenCache(), new TokenCache());
+            Assert.IsNotNull(app);
             Assert.AreEqual(MsalTestConstants.OnPremiseAuthority, app.Authority);
         }
 
@@ -269,61 +264,61 @@
             }
         }
 
-        [TestMethod]
-        [TestCategory("ConfidentialClientApplicationTests")]
-        public void ConfidentialClientUsingSecretTestAndAdfs()
-        {
-            using (var httpManager = new MockHttpManager())
-            {
-                ConfidentialClientApplication app = new ConfidentialClientApplication(httpManager, MsalTestConstants.ClientId, MsalTestConstants.OnPremiseAuthority,
-                    MsalTestConstants.RedirectUri, new ClientCredential(MsalTestConstants.ClientSecret),
-                    new TokenCache(), new TokenCache())
-                {
-                    ValidateAuthority = false
-                };
-
-                //add mock response for tenant endpoint discovery
-                httpManager.AddMockHandler(new MockHttpMessageHandler
-                {
-                    Method = HttpMethod.Get,
-                    ResponseMessage = MockHelpers.CreateOpenIdConfigurationResponse(app.Authority)
-                });
-
-                httpManager.AddMockHandler(new MockHttpMessageHandler()
-                {
-                    Method = HttpMethod.Post,
-                    ResponseMessage = MockHelpers.CreateSuccessfulClientCredentialTokenResponseMessage()
-                });
-
-                Task<AuthenticationResult> task = app.AcquireTokenForClientAsync(MsalTestConstants.Scope.ToArray());
-                AuthenticationResult result = task.Result;
-                Assert.IsNotNull(result);
-                Assert.IsNotNull("header.payload.signature", result.AccessToken);
-                Assert.AreEqual(MsalTestConstants.Scope.AsSingleString(), result.Scopes.AsSingleString());
-
-                //make sure user token cache is empty
-                Assert.AreEqual(0, app.UserTokenCache.tokenCacheAccessor.AccessTokenCount);
-                Assert.AreEqual(0, app.UserTokenCache.tokenCacheAccessor.RefreshTokenCount);
-
-                //check app token cache count to be 1
-                Assert.AreEqual(1, app.AppTokenCache.tokenCacheAccessor.AccessTokenCount);
-                Assert.AreEqual(0, app.AppTokenCache.tokenCacheAccessor.RefreshTokenCount); //no refresh tokens are returned
-
-                //call AcquireTokenForClientAsync again to get result back from the cache
-                task = app.AcquireTokenForClientAsync(MsalTestConstants.Scope.ToArray());
-                result = task.Result;
-                Assert.IsNotNull(result);
-                Assert.AreEqual("header.payload.signature", result.AccessToken);
-                Assert.AreEqual(MsalTestConstants.Scope.AsSingleString(), result.Scopes.AsSingleString());
-
-                //make sure user token cache is empty
-                Assert.AreEqual(0, app.UserTokenCache.tokenCacheAccessor.AccessTokenCount);
-                Assert.AreEqual(0, app.UserTokenCache.tokenCacheAccessor.RefreshTokenCount);
-
-                //check app token cache count to be 1
-                Assert.AreEqual(1, app.AppTokenCache.tokenCacheAccessor.AccessTokenCount);
-                Assert.AreEqual(0, app.AppTokenCache.tokenCacheAccessor.RefreshTokenCount); //no refresh tokens are returned
-            }
+        [TestMethod]
+        [TestCategory("ConfidentialClientApplicationTests")]
+        public void ConfidentialClientUsingSecretTestAndAdfs()
+        {
+            using (var httpManager = new MockHttpManager())
+            {
+                ConfidentialClientApplication app = new ConfidentialClientApplication(httpManager, MsalTestConstants.ClientId, MsalTestConstants.OnPremiseAuthority,
+                    MsalTestConstants.RedirectUri, new ClientCredential(MsalTestConstants.ClientSecret),
+                    new TokenCache(), new TokenCache())
+                {
+                    ValidateAuthority = false
+                };
+
+                //add mock response for tenant endpoint discovery
+                httpManager.AddMockHandler(new MockHttpMessageHandler
+                {
+                    Method = HttpMethod.Get,
+                    ResponseMessage = MockHelpers.CreateOpenIdConfigurationResponse(app.Authority)
+                });
+
+                httpManager.AddMockHandler(new MockHttpMessageHandler()
+                {
+                    Method = HttpMethod.Post,
+                    ResponseMessage = MockHelpers.CreateSuccessfulClientCredentialTokenResponseMessage()
+                });
+
+                Task<AuthenticationResult> task = app.AcquireTokenForClientAsync(MsalTestConstants.Scope.ToArray());
+                AuthenticationResult result = task.Result;
+                Assert.IsNotNull(result);
+                Assert.IsNotNull("header.payload.signature", result.AccessToken);
+                Assert.AreEqual(MsalTestConstants.Scope.AsSingleString(), result.Scopes.AsSingleString());
+
+                //make sure user token cache is empty
+                Assert.AreEqual(0, app.UserTokenCache.tokenCacheAccessor.AccessTokenCount);
+                Assert.AreEqual(0, app.UserTokenCache.tokenCacheAccessor.RefreshTokenCount);
+
+                //check app token cache count to be 1
+                Assert.AreEqual(1, app.AppTokenCache.tokenCacheAccessor.AccessTokenCount);
+                Assert.AreEqual(0, app.AppTokenCache.tokenCacheAccessor.RefreshTokenCount); //no refresh tokens are returned
+
+                //call AcquireTokenForClientAsync again to get result back from the cache
+                task = app.AcquireTokenForClientAsync(MsalTestConstants.Scope.ToArray());
+                result = task.Result;
+                Assert.IsNotNull(result);
+                Assert.AreEqual("header.payload.signature", result.AccessToken);
+                Assert.AreEqual(MsalTestConstants.Scope.AsSingleString(), result.Scopes.AsSingleString());
+
+                //make sure user token cache is empty
+                Assert.AreEqual(0, app.UserTokenCache.tokenCacheAccessor.AccessTokenCount);
+                Assert.AreEqual(0, app.UserTokenCache.tokenCacheAccessor.RefreshTokenCount);
+
+                //check app token cache count to be 1
+                Assert.AreEqual(1, app.AppTokenCache.tokenCacheAccessor.AccessTokenCount);
+                Assert.AreEqual(0, app.AppTokenCache.tokenCacheAccessor.RefreshTokenCount); //no refresh tokens are returned
+            }
         }
 
         private ConfidentialClientApplication CreateConfidentialClient(MockHttpManager httpManager, ClientCredential cc, int tokenResponses)
@@ -819,5 +814,4 @@
         }
     }
 }
-
 #endif