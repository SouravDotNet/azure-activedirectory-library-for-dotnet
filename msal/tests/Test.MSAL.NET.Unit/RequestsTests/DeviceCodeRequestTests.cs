﻿//----------------------------------------------------------------------
//
// Copyright (c) Microsoft Corporation.
// All rights reserved.
//
// This code is licensed under the MIT License.
//
// Permission is hereby granted, free of charge, to any person obtaining a copy
// of this software and associated documentation files(the "Software"), to deal
// in the Software without restriction, including without limitation the rights
// to use, copy, modify, merge, publish, distribute, sublicense, and / or sell
// copies of the Software, and to permit persons to whom the Software is
// furnished to do so, subject to the following conditions :
//
// The above copyright notice and this permission notice shall be included in
// all copies or substantial portions of the Software.
//
// THE SOFTWARE IS PROVIDED "AS IS", WITHOUT WARRANTY OF ANY KIND, EXPRESS OR
// IMPLIED, INCLUDING BUT NOT LIMITED TO THE WARRANTIES OF MERCHANTABILITY,
// FITNESS FOR A PARTICULAR PURPOSE AND NONINFRINGEMENT.IN NO EVENT SHALL THE
// AUTHORS OR COPYRIGHT HOLDERS BE LIABLE FOR ANY CLAIM, DAMAGES OR OTHER
// LIABILITY, WHETHER IN AN ACTION OF CONTRACT, TORT OR OTHERWISE, ARISING FROM,
// OUT OF OR IN CONNECTION WITH THE SOFTWARE OR THE USE OR OTHER DEALINGS IN
// THE SOFTWARE.
//
//------------------------------------------------------------------------------

using System;
using System.Collections.Generic;
using System.Linq;
using System.Net;
using System.Net.Http;
using System.Threading;
using System.Threading.Tasks;
using Microsoft.Identity.Client;
using Microsoft.Identity.Client.Features.DeviceCode;
using Microsoft.Identity.Client.Internal;
using Microsoft.Identity.Client.Internal.Requests;
using Microsoft.Identity.Core;
using Microsoft.Identity.Core.Helpers;
using Microsoft.Identity.Core.Http;
using Microsoft.Identity.Core.Instance;
using Microsoft.Identity.Core.OAuth2;
using Microsoft.VisualStudio.TestTools.UnitTesting;
using Test.Microsoft.Identity.Core.Unit;
using Test.Microsoft.Identity.Core.Unit.Mocks;

namespace Test.MSAL.NET.Unit.RequestsTests
{
    [TestClass]
    public class DeviceCodeRequestTests
    {
        private TokenCache _cache;
        private readonly MyReceiver _myReceiver = new MyReceiver();

        [TestInitialize]
        public void TestInitialize()
        {
            RequestTestsCommon.InitializeRequestTests();
            Telemetry.GetInstance().RegisterReceiver(_myReceiver.OnEvents);

            _cache = new TokenCache();
        }

        [TestCleanup]
        public void TestCleanup()
        {
            _cache.tokenCacheAccessor.AccessTokenCacheDictionary.Clear();
            _cache.tokenCacheAccessor.RefreshTokenCacheDictionary.Clear();
        }

        private const string ExpectedDeviceCode = "BAQABAAEAAADXzZ3ifr-GRbDT45zNSEFEfU4P-bZYS1vkvv8xiXdb1_zX2xAcdcfEoei1o-t9-zTB9sWyTcddFEWahP1FJJJ_YVA1zvPM2sV56d_8O5G23ti5uu0nRbIsniczabYYEr-2ZsbgRO62oZjKlB1zF3EkuORg2QhMOjtsk-KP0aw8_iAA";
        private const string ExpectedUserCode = "B6SUYU5PL";
        private const int ExpectedExpiresIn = 900;
        private const int ExpectedInterval = 1;
        private const string ExpectedVerificationUrl = "https://microsoft.com/devicelogin";
        private const string ExpectedAdfsVerificationUrl = "https://fs.contoso.com/adfs/oauth2/deviceauth";

        private string ExpectedMessage =>
            $"To sign in, use a web browser to open the page {ExpectedVerificationUrl} and enter the code {ExpectedUserCode} to authenticate.";

        private string ExpectedResponseMessage =>
            $"{{" +
            $"\"user_code\":\"{ExpectedUserCode}\"," +
            $"\"device_code\":\"{ExpectedDeviceCode}\"," +
            $"\"verification_url\":\"{ExpectedVerificationUrl}\"," +
            $"\"expires_in\":\"{ExpectedExpiresIn}\"," +
            $"\"interval\":\"{ExpectedInterval}\"," +
            $"\"message\":\"{ExpectedMessage}\"," +
            $"}}";

        private string ExpectedAdfsResponseMessage =>
            $"{{" +
            $"\"user_code\":\"{ExpectedUserCode}\"," +
            $"\"device_code\":\"{ExpectedDeviceCode}\"," +
            $"\"verification_url\":\"{ExpectedAdfsVerificationUrl}\"," +
            $"\"expires_in\":\"{ExpectedExpiresIn}\"," +
            $"\"interval\":\"{ExpectedInterval}\"," +
            $"\"message\":\"{ExpectedMessage}\"," +
            $"}}";

        private HttpResponseMessage CreateDeviceCodeResponseSuccessMessage()
        {
            return MockHelpers.CreateSuccessResponseMessage(ExpectedResponseMessage);
        }

        private HttpResponseMessage CreateAdfsDeviceCodeResponseSuccessMessage()
        {
            return MockHelpers.CreateSuccessResponseMessage(ExpectedAdfsResponseMessage);
        }

        [TestMethod]
        [TestCategory("DeviceCodeRequestTests")]
        public void TestDeviceCodeAuthSuccess()
        {
<<<<<<< HEAD
            Authority authority = Authority.CreateAuthority(TestConstants.AuthorityHomeTenant, false);
            var parameters = CreateAuthenticationParametersAndSetupMocks(out HashSet<string> expectedScopes, authority);
=======
            const int numberOfAuthorizationPendingRequestsToInject = 1;
            var parameters = CreateAuthenticationParametersAndSetupMocks(numberOfAuthorizationPendingRequestsToInject, out HashSet<string> expectedScopes);
>>>>>>> 718e3b00

            // Check that cache is empty
            Assert.AreEqual(0, _cache.tokenCacheAccessor.AccessTokenCacheDictionary.Count);
            Assert.AreEqual(0, _cache.tokenCacheAccessor.AccountCacheDictionary.Count);
            Assert.AreEqual(0, _cache.tokenCacheAccessor.IdTokenCacheDictionary.Count);
            Assert.AreEqual(0, _cache.tokenCacheAccessor.RefreshTokenCacheDictionary.Count);

            DeviceCodeResult actualDeviceCodeResult = null;
            DeviceCodeRequest request = new DeviceCodeRequest(parameters, result => 
            {
                actualDeviceCodeResult = result;
                return Task.FromResult(0);
            });
            var task = request.RunAsync(CancellationToken.None);
            task.Wait();
            var authenticationResult = task.Result;
            Assert.IsNotNull(authenticationResult);
            Assert.IsNotNull(actualDeviceCodeResult);

            Assert.AreEqual(TestConstants.ClientId, actualDeviceCodeResult.ClientId);
            Assert.AreEqual(ExpectedDeviceCode, actualDeviceCodeResult.DeviceCode);
            Assert.AreEqual(ExpectedInterval, actualDeviceCodeResult.Interval);
            Assert.AreEqual(ExpectedMessage, actualDeviceCodeResult.Message);
            Assert.AreEqual(ExpectedUserCode, actualDeviceCodeResult.UserCode);
            Assert.AreEqual(ExpectedVerificationUrl, actualDeviceCodeResult.VerificationUrl);

            CoreAssert.AreScopesEqual(expectedScopes.AsSingleString(), actualDeviceCodeResult.Scopes.AsSingleString());

            // Validate that entries were added to cache
            Assert.AreEqual(1, _cache.tokenCacheAccessor.AccessTokenCacheDictionary.Count);
            Assert.AreEqual(1, _cache.tokenCacheAccessor.AccountCacheDictionary.Count);
            Assert.AreEqual(1, _cache.tokenCacheAccessor.IdTokenCacheDictionary.Count);
            Assert.AreEqual(1, _cache.tokenCacheAccessor.RefreshTokenCacheDictionary.Count);

            Assert.IsTrue(HttpMessageHandlerFactory.IsMocksQueueEmpty, "All mocks should have been consumed");
        }

        [TestMethod]
        [TestCategory("DeviceCodeRequestTests")]
        public void TestDeviceCodeAuthSuccessWithAdfs()
        {
            Authority authority = Authority.CreateAuthority(TestConstants.OnPremiseAuthority, false);
            var parameters = CreateAuthenticationParametersAndSetupMocks(out HashSet<string> expectedScopes, authority);

            // Check that cache is empty
            Assert.AreEqual(0, _cache.tokenCacheAccessor.AccessTokenCacheDictionary.Count);
            Assert.AreEqual(0, _cache.tokenCacheAccessor.AccountCacheDictionary.Count);
            Assert.AreEqual(0, _cache.tokenCacheAccessor.IdTokenCacheDictionary.Count);
            Assert.AreEqual(0, _cache.tokenCacheAccessor.RefreshTokenCacheDictionary.Count);

            DeviceCodeResult actualDeviceCodeResult = null;
            DeviceCodeRequest request = new DeviceCodeRequest(parameters, result =>
            {
                actualDeviceCodeResult = result;
                return Task.FromResult(0);
            });
            var task = request.RunAsync(CancellationToken.None);
            task.Wait();
            var authenticationResult = task.Result;
            Assert.IsNotNull(authenticationResult);
            Assert.IsNotNull(actualDeviceCodeResult);

            Assert.AreEqual(TestConstants.ClientId, actualDeviceCodeResult.ClientId);
            Assert.AreEqual(ExpectedDeviceCode, actualDeviceCodeResult.DeviceCode);
            Assert.AreEqual(ExpectedInterval, actualDeviceCodeResult.Interval);
            Assert.AreEqual(ExpectedMessage, actualDeviceCodeResult.Message);
            Assert.AreEqual(ExpectedUserCode, actualDeviceCodeResult.UserCode);
            Assert.AreEqual(ExpectedAdfsVerificationUrl, actualDeviceCodeResult.VerificationUrl);

            CoreAssert.AreScopesEqual(expectedScopes.AsSingleString(), actualDeviceCodeResult.Scopes.AsSingleString());

            // Validate that entries were added to cache
            Assert.AreEqual(1, _cache.tokenCacheAccessor.AccessTokenCacheDictionary.Count);
            Assert.AreEqual(1, _cache.tokenCacheAccessor.AccountCacheDictionary.Count);
            Assert.AreEqual(1, _cache.tokenCacheAccessor.IdTokenCacheDictionary.Count);
            Assert.AreEqual(1, _cache.tokenCacheAccessor.RefreshTokenCacheDictionary.Count);

            Assert.IsTrue(HttpMessageHandlerFactory.IsMocksQueueEmpty, "All mocks should have been consumed");
        }

        [TestMethod]
        [TestCategory("DeviceCodeRequestTests")]
        public void TestDeviceCodeCancel()
        {
<<<<<<< HEAD
            Authority authority = Authority.CreateAuthority(TestConstants.AuthorityHomeTenant, false);
            var parameters = CreateAuthenticationParametersAndSetupMocks(out HashSet<string> expectedScopes, authority);
=======
            const int numberOfAuthorizationPendingRequestsToInject = 1;
            var parameters = CreateAuthenticationParametersAndSetupMocks(numberOfAuthorizationPendingRequestsToInject, out HashSet<string> expectedScopes);
>>>>>>> 718e3b00

            CancellationTokenSource cancellationSource = new CancellationTokenSource();

            DeviceCodeResult actualDeviceCodeResult = null;
            DeviceCodeRequest request = new DeviceCodeRequest(parameters, async result =>
            {
                await Task.Delay(200);
                actualDeviceCodeResult = result;
            });

            // We setup the cancel before calling the RunAsync operation since we don't check the cancel
            // until later and the mock network calls run insanely fast for us to timeout for them.
            cancellationSource.Cancel();
            AssertException.TaskThrows<OperationCanceledException>(() => request.RunAsync(cancellationSource.Token));
        }

<<<<<<< HEAD
        private AuthenticationRequestParameters CreateAuthenticationParametersAndSetupMocks(out HashSet<string> expectedScopes, Authority authority)
        {
            bool isAdfs = authority.AuthorityType == AuthorityType.Adfs;

=======
        private class _LogData
        {
            public LogLevel Level { get; set; }
            public string Message { get; set; }
            public bool IsPii { get; set; }
        }

        [TestMethod]
        [TestCategory("DeviceCodeRequestTests")]
        public void VerifyAuthorizationPendingErrorDoesNotLogError()
        {
            // When calling DeviceCodeFlow, we poll for the authorization and if the user hasn't entered the code in yet
            // then we receive an error for authorization_pending.  This is thrown as an exception and logged as 
            // errors.  This error is noisy and so it should be suppressed for this one case.
            // This test verifies that the error for authorization_pending is not logged as an error.

            var logCallbacks = new List<_LogData>();

            Logger.LogCallback = (level, message, pii) =>
            {
                logCallbacks.Add(new _LogData {Level = level, Message = message, IsPii = pii});
            };

            try
            {
                const int numberOfAuthorizationPendingRequestsToInject = 2;
                var parameters = CreateAuthenticationParametersAndSetupMocks(numberOfAuthorizationPendingRequestsToInject, out var expectedScopes);

                DeviceCodeRequest request = new DeviceCodeRequest(parameters, result => Task.FromResult(0));
                var task = request.RunAsync(CancellationToken.None);
                task.Wait();

                // Ensure we got logs so the log callback is working.
                Assert.IsTrue(logCallbacks.Count > 0, "There should be data in logCallbacks");

                // Ensure we have authorization_pending data in the logs
                var authPendingLogs = logCallbacks.Where(x => x.Message.Contains(OAuth2Error.AuthorizationPending)).ToList();
                Assert.AreEqual(2, authPendingLogs.Count, "authorization_pending logs should exist");

                // Ensure the authorization_pending logs are Info level and not Error
                Assert.AreEqual(2, authPendingLogs.Where(x => x.Level == LogLevel.Info).ToList().Count, "authorization_pending logs should be INFO");

                // Ensure we don't have Error level logs in this scenario.
                Assert.AreEqual(0, logCallbacks.Where(x => x.Level == LogLevel.Error).ToList().Count, "Error level logs should not exist");
            }
            finally
            {
                Logger.LogCallback = null;
            }
        }

        private AuthenticationRequestParameters CreateAuthenticationParametersAndSetupMocks(int numAuthorizationPendingResults, out HashSet<string> expectedScopes)
        {
            Authority authority = Authority.CreateAuthority(new TestPlatformInformation(), TestConstants.AuthorityHomeTenant, false);
>>>>>>> 718e3b00
            _cache = new TokenCache()
            {
                ClientId = TestConstants.ClientId
            };

            AuthenticationRequestParameters parameters = new AuthenticationRequestParameters()
            {
                Authority = authority,
                ClientId = TestConstants.ClientId,
                Scope = TestConstants.Scope,
                TokenCache = _cache,
                RequestContext = new RequestContext(new MsalLogger(Guid.NewGuid(), null))
            };

            if (isAdfs)
            {
                HttpMessageHandlerFactory.AddMockHandler(new MockHttpMessageHandler
                {
                    Method = HttpMethod.Get,
                    ResponseMessage = MockHelpers.CreateOpenIdConfigurationResponse(TestConstants.AuthorityHomeTenant)
                });
            }
            else
            {
                RequestTestsCommon.MockInstanceDiscoveryAndOpenIdRequest();
            }
            expectedScopes = new HashSet<string>();
            expectedScopes.UnionWith(TestConstants.Scope);
            expectedScopes.Add(OAuth2Value.ScopeOfflineAccess);
            expectedScopes.Add(OAuth2Value.ScopeProfile);
            expectedScopes.Add(OAuth2Value.ScopeOpenId);

            // Mock Handler for device code request
            HttpMessageHandlerFactory.AddMockHandler(new MockHttpMessageHandler
            {
                Method = HttpMethod.Post,
                PostData = new Dictionary<string, string>()
                {
                    {OAuth2Parameter.ClientId, TestConstants.ClientId},
                    {OAuth2Parameter.Scope, expectedScopes.AsSingleString()}
                },
                ResponseMessage = isAdfs ? CreateAdfsDeviceCodeResponseSuccessMessage() : CreateDeviceCodeResponseSuccessMessage()
            });

            for (int i = 0; i < numAuthorizationPendingResults; i++)
            {
                HttpMessageHandlerFactory.AddMockHandler(new MockHttpMessageHandler
                {
                    Method = HttpMethod.Post,
                    Url = "https://login.microsoftonline.com/home/oauth2/v2.0/token",
                    ResponseMessage = MockHelpers.CreateFailureMessage(
                        HttpStatusCode.Forbidden,
                        "{\"error\":\"authorization_pending\"," +
                        "\"error_description\":\"AADSTS70016: Pending end-user authorization." +
                        "\\r\\nTrace ID: f6c2c73f-a21d-474e-a71f-d8b121a58205\\r\\nCorrelation ID: " +
                        "36fe3e82-442f-4418-b9f4-9f4b9295831d\\r\\nTimestamp: 2015-09-24 19:51:51Z\"," +
                        "\"error_codes\":[70016],\"timestamp\":\"2015-09-24 19:51:51Z\",\"trace_id\":" +
                        "\"f6c2c73f-a21d-474e-a71f-d8b121a58205\",\"correlation_id\":" +
                        "\"36fe3e82-442f-4418-b9f4-9f4b9295831d\"}")
                });
            }

            // Mock Handler for devicecode->token exchange request
            HttpMessageHandlerFactory.AddMockHandler(new MockHttpMessageHandler
            {
                Method = HttpMethod.Post,
                PostData = new Dictionary<string, string>()
                {
                    {OAuth2Parameter.ClientId, TestConstants.ClientId},
                    {OAuth2Parameter.Scope, expectedScopes.AsSingleString()}
                },
                ResponseMessage = isAdfs ? MockHelpers.CreateAdfsSuccessTokenResponseMessage() : MockHelpers.CreateSuccessTokenResponseMessage()
            });

            return parameters;
        }
    }
}
<|MERGE_RESOLUTION|>--- conflicted
+++ resolved
@@ -24,35 +24,35 @@
 // THE SOFTWARE.
 //
 //------------------------------------------------------------------------------
-
-using System;
-using System.Collections.Generic;
-using System.Linq;
-using System.Net;
-using System.Net.Http;
-using System.Threading;
-using System.Threading.Tasks;
-using Microsoft.Identity.Client;
-using Microsoft.Identity.Client.Features.DeviceCode;
-using Microsoft.Identity.Client.Internal;
-using Microsoft.Identity.Client.Internal.Requests;
-using Microsoft.Identity.Core;
-using Microsoft.Identity.Core.Helpers;
-using Microsoft.Identity.Core.Http;
-using Microsoft.Identity.Core.Instance;
-using Microsoft.Identity.Core.OAuth2;
-using Microsoft.VisualStudio.TestTools.UnitTesting;
-using Test.Microsoft.Identity.Core.Unit;
-using Test.Microsoft.Identity.Core.Unit.Mocks;
-
-namespace Test.MSAL.NET.Unit.RequestsTests
-{
-    [TestClass]
-    public class DeviceCodeRequestTests
-    {
-        private TokenCache _cache;
-        private readonly MyReceiver _myReceiver = new MyReceiver();
-
+
+using System;
+using System.Collections.Generic;
+using System.Linq;
+using System.Net;
+using System.Net.Http;
+using System.Threading;
+using System.Threading.Tasks;
+using Microsoft.Identity.Client;
+using Microsoft.Identity.Client.Features.DeviceCode;
+using Microsoft.Identity.Client.Internal;
+using Microsoft.Identity.Client.Internal.Requests;
+using Microsoft.Identity.Core;
+using Microsoft.Identity.Core.Helpers;
+using Microsoft.Identity.Core.Http;
+using Microsoft.Identity.Core.Instance;
+using Microsoft.Identity.Core.OAuth2;
+using Microsoft.VisualStudio.TestTools.UnitTesting;
+using Test.Microsoft.Identity.Core.Unit;
+using Test.Microsoft.Identity.Core.Unit.Mocks;
+
+namespace Test.MSAL.NET.Unit.RequestsTests
+{
+    [TestClass]
+    public class DeviceCodeRequestTests
+    {
+        private TokenCache _cache;
+        private readonly MyReceiver _myReceiver = new MyReceiver();
+
         [TestInitialize]
         public void TestInitialize()
         {
@@ -60,239 +60,226 @@
             Telemetry.GetInstance().RegisterReceiver(_myReceiver.OnEvents);
 
             _cache = new TokenCache();
-        }
-
+        }
+
         [TestCleanup]
         public void TestCleanup()
         {
             _cache.tokenCacheAccessor.AccessTokenCacheDictionary.Clear();
             _cache.tokenCacheAccessor.RefreshTokenCacheDictionary.Clear();
         }
-
-        private const string ExpectedDeviceCode = "BAQABAAEAAADXzZ3ifr-GRbDT45zNSEFEfU4P-bZYS1vkvv8xiXdb1_zX2xAcdcfEoei1o-t9-zTB9sWyTcddFEWahP1FJJJ_YVA1zvPM2sV56d_8O5G23ti5uu0nRbIsniczabYYEr-2ZsbgRO62oZjKlB1zF3EkuORg2QhMOjtsk-KP0aw8_iAA";
-        private const string ExpectedUserCode = "B6SUYU5PL";
-        private const int ExpectedExpiresIn = 900;
-        private const int ExpectedInterval = 1;
-        private const string ExpectedVerificationUrl = "https://microsoft.com/devicelogin";
-        private const string ExpectedAdfsVerificationUrl = "https://fs.contoso.com/adfs/oauth2/deviceauth";
-
-        private string ExpectedMessage =>
-            $"To sign in, use a web browser to open the page {ExpectedVerificationUrl} and enter the code {ExpectedUserCode} to authenticate.";
-
-        private string ExpectedResponseMessage =>
-            $"{{" +
-            $"\"user_code\":\"{ExpectedUserCode}\"," +
-            $"\"device_code\":\"{ExpectedDeviceCode}\"," +
-            $"\"verification_url\":\"{ExpectedVerificationUrl}\"," +
-            $"\"expires_in\":\"{ExpectedExpiresIn}\"," +
-            $"\"interval\":\"{ExpectedInterval}\"," +
-            $"\"message\":\"{ExpectedMessage}\"," +
-            $"}}";
-
-        private string ExpectedAdfsResponseMessage =>
-            $"{{" +
-            $"\"user_code\":\"{ExpectedUserCode}\"," +
-            $"\"device_code\":\"{ExpectedDeviceCode}\"," +
-            $"\"verification_url\":\"{ExpectedAdfsVerificationUrl}\"," +
-            $"\"expires_in\":\"{ExpectedExpiresIn}\"," +
-            $"\"interval\":\"{ExpectedInterval}\"," +
-            $"\"message\":\"{ExpectedMessage}\"," +
-            $"}}";
-
-        private HttpResponseMessage CreateDeviceCodeResponseSuccessMessage()
-        {
-            return MockHelpers.CreateSuccessResponseMessage(ExpectedResponseMessage);
-        }
-
-        private HttpResponseMessage CreateAdfsDeviceCodeResponseSuccessMessage()
-        {
-            return MockHelpers.CreateSuccessResponseMessage(ExpectedAdfsResponseMessage);
-        }
-
-        [TestMethod]
+
+        private const string ExpectedDeviceCode = "BAQABAAEAAADXzZ3ifr-GRbDT45zNSEFEfU4P-bZYS1vkvv8xiXdb1_zX2xAcdcfEoei1o-t9-zTB9sWyTcddFEWahP1FJJJ_YVA1zvPM2sV56d_8O5G23ti5uu0nRbIsniczabYYEr-2ZsbgRO62oZjKlB1zF3EkuORg2QhMOjtsk-KP0aw8_iAA";
+        private const string ExpectedUserCode = "B6SUYU5PL";
+        private const int ExpectedExpiresIn = 900;
+        private const int ExpectedInterval = 1;
+        private const string ExpectedVerificationUrl = "https://microsoft.com/devicelogin";
+        private const string ExpectedAdfsVerificationUrl = "https://fs.contoso.com/adfs/oauth2/deviceauth";
+
+        private string ExpectedMessage =>
+            $"To sign in, use a web browser to open the page {ExpectedVerificationUrl} and enter the code {ExpectedUserCode} to authenticate.";
+
+        private string ExpectedResponseMessage =>
+            $"{{" +
+            $"\"user_code\":\"{ExpectedUserCode}\"," +
+            $"\"device_code\":\"{ExpectedDeviceCode}\"," +
+            $"\"verification_url\":\"{ExpectedVerificationUrl}\"," +
+            $"\"expires_in\":\"{ExpectedExpiresIn}\"," +
+            $"\"interval\":\"{ExpectedInterval}\"," +
+            $"\"message\":\"{ExpectedMessage}\"," +
+            $"}}";
+
+        private string ExpectedAdfsResponseMessage =>
+            $"{{" +
+            $"\"user_code\":\"{ExpectedUserCode}\"," +
+            $"\"device_code\":\"{ExpectedDeviceCode}\"," +
+            $"\"verification_url\":\"{ExpectedAdfsVerificationUrl}\"," +
+            $"\"expires_in\":\"{ExpectedExpiresIn}\"," +
+            $"\"interval\":\"{ExpectedInterval}\"," +
+            $"\"message\":\"{ExpectedMessage}\"," +
+            $"}}";
+
+        private HttpResponseMessage CreateDeviceCodeResponseSuccessMessage()
+        {
+            return MockHelpers.CreateSuccessResponseMessage(ExpectedResponseMessage);
+        }
+
+        private HttpResponseMessage CreateAdfsDeviceCodeResponseSuccessMessage()
+        {
+            return MockHelpers.CreateSuccessResponseMessage(ExpectedAdfsResponseMessage);
+        }
+
+        [TestMethod]
+        [TestCategory("DeviceCodeRequestTests")]
+        public void TestDeviceCodeAuthSuccess()
+        {
+            Authority authority = Authority.CreateAuthority(new TestPlatformInformation(), TestConstants.AuthorityHomeTenant, false);
+            const int numberOfAuthorizationPendingRequestsToInject = 1;
+            var parameters = CreateAuthenticationParametersAndSetupMocks(numberOfAuthorizationPendingRequestsToInject, out HashSet<string> expectedScopes, authority);
+
+            // Check that cache is empty
+            Assert.AreEqual(0, _cache.tokenCacheAccessor.AccessTokenCacheDictionary.Count);
+            Assert.AreEqual(0, _cache.tokenCacheAccessor.AccountCacheDictionary.Count);
+            Assert.AreEqual(0, _cache.tokenCacheAccessor.IdTokenCacheDictionary.Count);
+            Assert.AreEqual(0, _cache.tokenCacheAccessor.RefreshTokenCacheDictionary.Count);
+
+            DeviceCodeResult actualDeviceCodeResult = null;
+            DeviceCodeRequest request = new DeviceCodeRequest(parameters, result => 
+            {
+                actualDeviceCodeResult = result;
+                return Task.FromResult(0);
+            });
+            var task = request.RunAsync(CancellationToken.None);
+            task.Wait();
+            var authenticationResult = task.Result;
+            Assert.IsNotNull(authenticationResult);
+            Assert.IsNotNull(actualDeviceCodeResult);
+
+            Assert.AreEqual(TestConstants.ClientId, actualDeviceCodeResult.ClientId);
+            Assert.AreEqual(ExpectedDeviceCode, actualDeviceCodeResult.DeviceCode);
+            Assert.AreEqual(ExpectedInterval, actualDeviceCodeResult.Interval);
+            Assert.AreEqual(ExpectedMessage, actualDeviceCodeResult.Message);
+            Assert.AreEqual(ExpectedUserCode, actualDeviceCodeResult.UserCode);
+            Assert.AreEqual(ExpectedVerificationUrl, actualDeviceCodeResult.VerificationUrl);
+
+            CoreAssert.AreScopesEqual(expectedScopes.AsSingleString(), actualDeviceCodeResult.Scopes.AsSingleString());
+
+            // Validate that entries were added to cache
+            Assert.AreEqual(1, _cache.tokenCacheAccessor.AccessTokenCacheDictionary.Count);
+            Assert.AreEqual(1, _cache.tokenCacheAccessor.AccountCacheDictionary.Count);
+            Assert.AreEqual(1, _cache.tokenCacheAccessor.IdTokenCacheDictionary.Count);
+            Assert.AreEqual(1, _cache.tokenCacheAccessor.RefreshTokenCacheDictionary.Count);
+
+            Assert.IsTrue(HttpMessageHandlerFactory.IsMocksQueueEmpty, "All mocks should have been consumed");
+        }
+
+        [TestMethod]
         [TestCategory("DeviceCodeRequestTests")]
-        public void TestDeviceCodeAuthSuccess()
-        {
-<<<<<<< HEAD
-            Authority authority = Authority.CreateAuthority(TestConstants.AuthorityHomeTenant, false);
-            var parameters = CreateAuthenticationParametersAndSetupMocks(out HashSet<string> expectedScopes, authority);
-=======
-            const int numberOfAuthorizationPendingRequestsToInject = 1;
-            var parameters = CreateAuthenticationParametersAndSetupMocks(numberOfAuthorizationPendingRequestsToInject, out HashSet<string> expectedScopes);
->>>>>>> 718e3b00
-
-            // Check that cache is empty
-            Assert.AreEqual(0, _cache.tokenCacheAccessor.AccessTokenCacheDictionary.Count);
-            Assert.AreEqual(0, _cache.tokenCacheAccessor.AccountCacheDictionary.Count);
-            Assert.AreEqual(0, _cache.tokenCacheAccessor.IdTokenCacheDictionary.Count);
-            Assert.AreEqual(0, _cache.tokenCacheAccessor.RefreshTokenCacheDictionary.Count);
-
-            DeviceCodeResult actualDeviceCodeResult = null;
-            DeviceCodeRequest request = new DeviceCodeRequest(parameters, result => 
-            {
-                actualDeviceCodeResult = result;
-                return Task.FromResult(0);
-            });
-            var task = request.RunAsync(CancellationToken.None);
-            task.Wait();
-            var authenticationResult = task.Result;
-            Assert.IsNotNull(authenticationResult);
-            Assert.IsNotNull(actualDeviceCodeResult);
-
-            Assert.AreEqual(TestConstants.ClientId, actualDeviceCodeResult.ClientId);
-            Assert.AreEqual(ExpectedDeviceCode, actualDeviceCodeResult.DeviceCode);
-            Assert.AreEqual(ExpectedInterval, actualDeviceCodeResult.Interval);
-            Assert.AreEqual(ExpectedMessage, actualDeviceCodeResult.Message);
-            Assert.AreEqual(ExpectedUserCode, actualDeviceCodeResult.UserCode);
-            Assert.AreEqual(ExpectedVerificationUrl, actualDeviceCodeResult.VerificationUrl);
-
-            CoreAssert.AreScopesEqual(expectedScopes.AsSingleString(), actualDeviceCodeResult.Scopes.AsSingleString());
-
-            // Validate that entries were added to cache
-            Assert.AreEqual(1, _cache.tokenCacheAccessor.AccessTokenCacheDictionary.Count);
-            Assert.AreEqual(1, _cache.tokenCacheAccessor.AccountCacheDictionary.Count);
-            Assert.AreEqual(1, _cache.tokenCacheAccessor.IdTokenCacheDictionary.Count);
-            Assert.AreEqual(1, _cache.tokenCacheAccessor.RefreshTokenCacheDictionary.Count);
-
-            Assert.IsTrue(HttpMessageHandlerFactory.IsMocksQueueEmpty, "All mocks should have been consumed");
-        }
-
-        [TestMethod]
-        [TestCategory("DeviceCodeRequestTests")]
-        public void TestDeviceCodeAuthSuccessWithAdfs()
-        {
-            Authority authority = Authority.CreateAuthority(TestConstants.OnPremiseAuthority, false);
-            var parameters = CreateAuthenticationParametersAndSetupMocks(out HashSet<string> expectedScopes, authority);
-
-            // Check that cache is empty
-            Assert.AreEqual(0, _cache.tokenCacheAccessor.AccessTokenCacheDictionary.Count);
-            Assert.AreEqual(0, _cache.tokenCacheAccessor.AccountCacheDictionary.Count);
-            Assert.AreEqual(0, _cache.tokenCacheAccessor.IdTokenCacheDictionary.Count);
-            Assert.AreEqual(0, _cache.tokenCacheAccessor.RefreshTokenCacheDictionary.Count);
-
-            DeviceCodeResult actualDeviceCodeResult = null;
-            DeviceCodeRequest request = new DeviceCodeRequest(parameters, result =>
-            {
-                actualDeviceCodeResult = result;
-                return Task.FromResult(0);
-            });
-            var task = request.RunAsync(CancellationToken.None);
-            task.Wait();
-            var authenticationResult = task.Result;
-            Assert.IsNotNull(authenticationResult);
-            Assert.IsNotNull(actualDeviceCodeResult);
-
-            Assert.AreEqual(TestConstants.ClientId, actualDeviceCodeResult.ClientId);
-            Assert.AreEqual(ExpectedDeviceCode, actualDeviceCodeResult.DeviceCode);
-            Assert.AreEqual(ExpectedInterval, actualDeviceCodeResult.Interval);
-            Assert.AreEqual(ExpectedMessage, actualDeviceCodeResult.Message);
-            Assert.AreEqual(ExpectedUserCode, actualDeviceCodeResult.UserCode);
-            Assert.AreEqual(ExpectedAdfsVerificationUrl, actualDeviceCodeResult.VerificationUrl);
-
-            CoreAssert.AreScopesEqual(expectedScopes.AsSingleString(), actualDeviceCodeResult.Scopes.AsSingleString());
-
-            // Validate that entries were added to cache
-            Assert.AreEqual(1, _cache.tokenCacheAccessor.AccessTokenCacheDictionary.Count);
-            Assert.AreEqual(1, _cache.tokenCacheAccessor.AccountCacheDictionary.Count);
-            Assert.AreEqual(1, _cache.tokenCacheAccessor.IdTokenCacheDictionary.Count);
-            Assert.AreEqual(1, _cache.tokenCacheAccessor.RefreshTokenCacheDictionary.Count);
-
-            Assert.IsTrue(HttpMessageHandlerFactory.IsMocksQueueEmpty, "All mocks should have been consumed");
-        }
-
-        [TestMethod]
-        [TestCategory("DeviceCodeRequestTests")]
-        public void TestDeviceCodeCancel()
-        {
-<<<<<<< HEAD
-            Authority authority = Authority.CreateAuthority(TestConstants.AuthorityHomeTenant, false);
-            var parameters = CreateAuthenticationParametersAndSetupMocks(out HashSet<string> expectedScopes, authority);
-=======
-            const int numberOfAuthorizationPendingRequestsToInject = 1;
-            var parameters = CreateAuthenticationParametersAndSetupMocks(numberOfAuthorizationPendingRequestsToInject, out HashSet<string> expectedScopes);
->>>>>>> 718e3b00
-
-            CancellationTokenSource cancellationSource = new CancellationTokenSource();
-
-            DeviceCodeResult actualDeviceCodeResult = null;
-            DeviceCodeRequest request = new DeviceCodeRequest(parameters, async result =>
-            {
-                await Task.Delay(200);
-                actualDeviceCodeResult = result;
-            });
-
-            // We setup the cancel before calling the RunAsync operation since we don't check the cancel
-            // until later and the mock network calls run insanely fast for us to timeout for them.
-            cancellationSource.Cancel();
-            AssertException.TaskThrows<OperationCanceledException>(() => request.RunAsync(cancellationSource.Token));
-        }
-
-<<<<<<< HEAD
-        private AuthenticationRequestParameters CreateAuthenticationParametersAndSetupMocks(out HashSet<string> expectedScopes, Authority authority)
-        {
-            bool isAdfs = authority.AuthorityType == AuthorityType.Adfs;
-
-=======
-        private class _LogData
-        {
-            public LogLevel Level { get; set; }
-            public string Message { get; set; }
-            public bool IsPii { get; set; }
-        }
-
-        [TestMethod]
-        [TestCategory("DeviceCodeRequestTests")]
-        public void VerifyAuthorizationPendingErrorDoesNotLogError()
-        {
-            // When calling DeviceCodeFlow, we poll for the authorization and if the user hasn't entered the code in yet
-            // then we receive an error for authorization_pending.  This is thrown as an exception and logged as 
-            // errors.  This error is noisy and so it should be suppressed for this one case.
-            // This test verifies that the error for authorization_pending is not logged as an error.
-
-            var logCallbacks = new List<_LogData>();
-
-            Logger.LogCallback = (level, message, pii) =>
-            {
-                logCallbacks.Add(new _LogData {Level = level, Message = message, IsPii = pii});
-            };
-
-            try
-            {
-                const int numberOfAuthorizationPendingRequestsToInject = 2;
-                var parameters = CreateAuthenticationParametersAndSetupMocks(numberOfAuthorizationPendingRequestsToInject, out var expectedScopes);
-
-                DeviceCodeRequest request = new DeviceCodeRequest(parameters, result => Task.FromResult(0));
-                var task = request.RunAsync(CancellationToken.None);
-                task.Wait();
-
-                // Ensure we got logs so the log callback is working.
-                Assert.IsTrue(logCallbacks.Count > 0, "There should be data in logCallbacks");
-
-                // Ensure we have authorization_pending data in the logs
-                var authPendingLogs = logCallbacks.Where(x => x.Message.Contains(OAuth2Error.AuthorizationPending)).ToList();
-                Assert.AreEqual(2, authPendingLogs.Count, "authorization_pending logs should exist");
-
-                // Ensure the authorization_pending logs are Info level and not Error
-                Assert.AreEqual(2, authPendingLogs.Where(x => x.Level == LogLevel.Info).ToList().Count, "authorization_pending logs should be INFO");
-
-                // Ensure we don't have Error level logs in this scenario.
-                Assert.AreEqual(0, logCallbacks.Where(x => x.Level == LogLevel.Error).ToList().Count, "Error level logs should not exist");
-            }
-            finally
-            {
-                Logger.LogCallback = null;
-            }
-        }
-
-        private AuthenticationRequestParameters CreateAuthenticationParametersAndSetupMocks(int numAuthorizationPendingResults, out HashSet<string> expectedScopes)
+        public void TestDeviceCodeAuthSuccessWithAdfs()
+        {
+            Authority authority = Authority.CreateAuthority(new TestPlatformInformation(), TestConstants.OnPremiseAuthority, false);
+            var parameters = CreateAuthenticationParametersAndSetupMocks(1, out HashSet<string> expectedScopes, authority);
+
+            // Check that cache is empty
+            Assert.AreEqual(0, _cache.tokenCacheAccessor.AccessTokenCacheDictionary.Count);
+            Assert.AreEqual(0, _cache.tokenCacheAccessor.AccountCacheDictionary.Count);
+            Assert.AreEqual(0, _cache.tokenCacheAccessor.IdTokenCacheDictionary.Count);
+            Assert.AreEqual(0, _cache.tokenCacheAccessor.RefreshTokenCacheDictionary.Count);
+
+            DeviceCodeResult actualDeviceCodeResult = null;
+            DeviceCodeRequest request = new DeviceCodeRequest(parameters, result =>
+            {
+                actualDeviceCodeResult = result;
+                return Task.FromResult(0);
+            });
+            var task = request.RunAsync(CancellationToken.None);
+            task.Wait();
+            var authenticationResult = task.Result;
+            Assert.IsNotNull(authenticationResult);
+            Assert.IsNotNull(actualDeviceCodeResult);
+
+            Assert.AreEqual(TestConstants.ClientId, actualDeviceCodeResult.ClientId);
+            Assert.AreEqual(ExpectedDeviceCode, actualDeviceCodeResult.DeviceCode);
+            Assert.AreEqual(ExpectedInterval, actualDeviceCodeResult.Interval);
+            Assert.AreEqual(ExpectedMessage, actualDeviceCodeResult.Message);
+            Assert.AreEqual(ExpectedUserCode, actualDeviceCodeResult.UserCode);
+            Assert.AreEqual(ExpectedAdfsVerificationUrl, actualDeviceCodeResult.VerificationUrl);
+
+            CoreAssert.AreScopesEqual(expectedScopes.AsSingleString(), actualDeviceCodeResult.Scopes.AsSingleString());
+
+            // Validate that entries were added to cache
+            Assert.AreEqual(1, _cache.tokenCacheAccessor.AccessTokenCacheDictionary.Count);
+            Assert.AreEqual(1, _cache.tokenCacheAccessor.AccountCacheDictionary.Count);
+            Assert.AreEqual(1, _cache.tokenCacheAccessor.IdTokenCacheDictionary.Count);
+            Assert.AreEqual(1, _cache.tokenCacheAccessor.RefreshTokenCacheDictionary.Count);
+
+            Assert.IsTrue(HttpMessageHandlerFactory.IsMocksQueueEmpty, "All mocks should have been consumed");
+        }
+
+        [TestMethod]
+        [TestCategory("DeviceCodeRequestTests")]
+        public void TestDeviceCodeCancel()
         {
             Authority authority = Authority.CreateAuthority(new TestPlatformInformation(), TestConstants.AuthorityHomeTenant, false);
->>>>>>> 718e3b00
+            const int numberOfAuthorizationPendingRequestsToInject = 1;
+
+            var parameters = CreateAuthenticationParametersAndSetupMocks(numberOfAuthorizationPendingRequestsToInject, out HashSet<string> expectedScopes, authority);
+
+            CancellationTokenSource cancellationSource = new CancellationTokenSource();
+
+            DeviceCodeResult actualDeviceCodeResult = null;
+            DeviceCodeRequest request = new DeviceCodeRequest(parameters, async result =>
+            {
+                await Task.Delay(200);
+                actualDeviceCodeResult = result;
+            });
+
+            // We setup the cancel before calling the RunAsync operation since we don't check the cancel
+            // until later and the mock network calls run insanely fast for us to timeout for them.
+            cancellationSource.Cancel();
+            AssertException.TaskThrows<OperationCanceledException>(() => request.RunAsync(cancellationSource.Token));
+        }
+        private class _LogData
+        {
+            public LogLevel Level { get; set; }
+            public string Message { get; set; }
+            public bool IsPii { get; set; }
+        }
+
+        [TestMethod]
+        [TestCategory("DeviceCodeRequestTests")]
+        public void VerifyAuthorizationPendingErrorDoesNotLogError()
+        {
+            // When calling DeviceCodeFlow, we poll for the authorization and if the user hasn't entered the code in yet
+            // then we receive an error for authorization_pending.  This is thrown as an exception and logged as 
+            // errors.  This error is noisy and so it should be suppressed for this one case.
+            // This test verifies that the error for authorization_pending is not logged as an error.
+
+            var logCallbacks = new List<_LogData>();
+
+            Logger.LogCallback = (level, message, pii) =>
+            {
+                logCallbacks.Add(new _LogData {Level = level, Message = message, IsPii = pii});
+            };
+
+            try
+            {
+                Authority authority = Authority.CreateAuthority(new TestPlatformInformation(), TestConstants.AuthorityHomeTenant, false);
+                const int numberOfAuthorizationPendingRequestsToInject = 2;
+                var parameters = CreateAuthenticationParametersAndSetupMocks(numberOfAuthorizationPendingRequestsToInject, out var expectedScopes, authority);
+
+                DeviceCodeRequest request = new DeviceCodeRequest(parameters, result => Task.FromResult(0));
+                var task = request.RunAsync(CancellationToken.None);
+                task.Wait();
+
+                // Ensure we got logs so the log callback is working.
+                Assert.IsTrue(logCallbacks.Count > 0, "There should be data in logCallbacks");
+
+                // Ensure we have authorization_pending data in the logs
+                var authPendingLogs = logCallbacks.Where(x => x.Message.Contains(OAuth2Error.AuthorizationPending)).ToList();
+                Assert.AreEqual(2, authPendingLogs.Count, "authorization_pending logs should exist");
+
+                // Ensure the authorization_pending logs are Info level and not Error
+                Assert.AreEqual(2, authPendingLogs.Where(x => x.Level == LogLevel.Info).ToList().Count, "authorization_pending logs should be INFO");
+
+                // Ensure we don't have Error level logs in this scenario.
+                Assert.AreEqual(0, logCallbacks.Where(x => x.Level == LogLevel.Error).ToList().Count, "Error level logs should not exist");
+            }
+            finally
+            {
+                Logger.LogCallback = null;
+            }
+        }
+
+        private AuthenticationRequestParameters CreateAuthenticationParametersAndSetupMocks(int numAuthorizationPendingResults, out HashSet<string> expectedScopes, Authority authority)
+        {
+             bool isAdfs = authority.AuthorityType == AuthorityType.Adfs;
+            
             _cache = new TokenCache()
             {
                 ClientId = TestConstants.ClientId
             };
-
+
             AuthenticationRequestParameters parameters = new AuthenticationRequestParameters()
             {
                 Authority = authority,
@@ -300,69 +287,69 @@
                 Scope = TestConstants.Scope,
                 TokenCache = _cache,
                 RequestContext = new RequestContext(new MsalLogger(Guid.NewGuid(), null))
-            };
-
-            if (isAdfs)
-            {
-                HttpMessageHandlerFactory.AddMockHandler(new MockHttpMessageHandler
-                {
-                    Method = HttpMethod.Get,
-                    ResponseMessage = MockHelpers.CreateOpenIdConfigurationResponse(TestConstants.AuthorityHomeTenant)
-                });
-            }
-            else
-            {
-                RequestTestsCommon.MockInstanceDiscoveryAndOpenIdRequest();
-            }
-            expectedScopes = new HashSet<string>();
-            expectedScopes.UnionWith(TestConstants.Scope);
-            expectedScopes.Add(OAuth2Value.ScopeOfflineAccess);
-            expectedScopes.Add(OAuth2Value.ScopeProfile);
-            expectedScopes.Add(OAuth2Value.ScopeOpenId);
-
+            };
+
+            if (isAdfs)
+            {
+                HttpMessageHandlerFactory.AddMockHandler(new MockHttpMessageHandler
+                {
+                    Method = HttpMethod.Get,
+                    ResponseMessage = MockHelpers.CreateOpenIdConfigurationResponse(TestConstants.AuthorityHomeTenant)
+                });
+            }
+            else
+            {
+                RequestTestsCommon.MockInstanceDiscoveryAndOpenIdRequest();
+            }
+            expectedScopes = new HashSet<string>();
+            expectedScopes.UnionWith(TestConstants.Scope);
+            expectedScopes.Add(OAuth2Value.ScopeOfflineAccess);
+            expectedScopes.Add(OAuth2Value.ScopeProfile);
+            expectedScopes.Add(OAuth2Value.ScopeOpenId);
+
             // Mock Handler for device code request
-            HttpMessageHandlerFactory.AddMockHandler(new MockHttpMessageHandler
-            {
-                Method = HttpMethod.Post,
+            HttpMessageHandlerFactory.AddMockHandler(new MockHttpMessageHandler
+            {
+                Method = HttpMethod.Post,
+                PostData = new Dictionary<string, string>()
+                {
+                    {OAuth2Parameter.ClientId, TestConstants.ClientId},
+                    {OAuth2Parameter.Scope, expectedScopes.AsSingleString()}
+                },
+                ResponseMessage = isAdfs ? CreateAdfsDeviceCodeResponseSuccessMessage() : CreateDeviceCodeResponseSuccessMessage()
+            });
+
+            for (int i = 0; i < numAuthorizationPendingResults; i++)
+            {
+                HttpMessageHandlerFactory.AddMockHandler(new MockHttpMessageHandler
+                {
+                    Method = HttpMethod.Post,
+                    Url = "https://login.microsoftonline.com/home/oauth2/v2.0/token",
+                    ResponseMessage = MockHelpers.CreateFailureMessage(
+                        HttpStatusCode.Forbidden,
+                        "{\"error\":\"authorization_pending\"," +
+                        "\"error_description\":\"AADSTS70016: Pending end-user authorization." +
+                        "\\r\\nTrace ID: f6c2c73f-a21d-474e-a71f-d8b121a58205\\r\\nCorrelation ID: " +
+                        "36fe3e82-442f-4418-b9f4-9f4b9295831d\\r\\nTimestamp: 2015-09-24 19:51:51Z\"," +
+                        "\"error_codes\":[70016],\"timestamp\":\"2015-09-24 19:51:51Z\",\"trace_id\":" +
+                        "\"f6c2c73f-a21d-474e-a71f-d8b121a58205\",\"correlation_id\":" +
+                        "\"36fe3e82-442f-4418-b9f4-9f4b9295831d\"}")
+                });
+            }
+
+            // Mock Handler for devicecode->token exchange request
+            HttpMessageHandlerFactory.AddMockHandler(new MockHttpMessageHandler
+            {
+                Method = HttpMethod.Post,
                 PostData = new Dictionary<string, string>()
                 {
                     {OAuth2Parameter.ClientId, TestConstants.ClientId},
                     {OAuth2Parameter.Scope, expectedScopes.AsSingleString()}
-                },
-                ResponseMessage = isAdfs ? CreateAdfsDeviceCodeResponseSuccessMessage() : CreateDeviceCodeResponseSuccessMessage()
-            });
-
-            for (int i = 0; i < numAuthorizationPendingResults; i++)
-            {
-                HttpMessageHandlerFactory.AddMockHandler(new MockHttpMessageHandler
-                {
-                    Method = HttpMethod.Post,
-                    Url = "https://login.microsoftonline.com/home/oauth2/v2.0/token",
-                    ResponseMessage = MockHelpers.CreateFailureMessage(
-                        HttpStatusCode.Forbidden,
-                        "{\"error\":\"authorization_pending\"," +
-                        "\"error_description\":\"AADSTS70016: Pending end-user authorization." +
-                        "\\r\\nTrace ID: f6c2c73f-a21d-474e-a71f-d8b121a58205\\r\\nCorrelation ID: " +
-                        "36fe3e82-442f-4418-b9f4-9f4b9295831d\\r\\nTimestamp: 2015-09-24 19:51:51Z\"," +
-                        "\"error_codes\":[70016],\"timestamp\":\"2015-09-24 19:51:51Z\",\"trace_id\":" +
-                        "\"f6c2c73f-a21d-474e-a71f-d8b121a58205\",\"correlation_id\":" +
-                        "\"36fe3e82-442f-4418-b9f4-9f4b9295831d\"}")
-                });
-            }
-
-            // Mock Handler for devicecode->token exchange request
-            HttpMessageHandlerFactory.AddMockHandler(new MockHttpMessageHandler
-            {
-                Method = HttpMethod.Post,
-                PostData = new Dictionary<string, string>()
-                {
-                    {OAuth2Parameter.ClientId, TestConstants.ClientId},
-                    {OAuth2Parameter.Scope, expectedScopes.AsSingleString()}
-                },
-                ResponseMessage = isAdfs ? MockHelpers.CreateAdfsSuccessTokenResponseMessage() : MockHelpers.CreateSuccessTokenResponseMessage()
-            });
-
-            return parameters;
-        }
-    }
-}
+                },
+                ResponseMessage = isAdfs ? MockHelpers.CreateAdfsSuccessTokenResponseMessage() : MockHelpers.CreateSuccessTokenResponseMessage()
+            });
+
+            return parameters;
+        }
+    }
+}