<<<<<<< HEAD
﻿<?xml version="1.0" encoding="utf-8"?>
<Project Sdk="Microsoft.NET.Sdk">
  <PropertyGroup>
    <TargetFramework>net462</TargetFramework>
    <Configurations>Debug;Release</Configurations>
  </PropertyGroup>
  <PropertyGroup>
    <RootNamespace>Test.MSAL.NET.Unit</RootNamespace>
    <AssemblyName>Test.MSAL.NET.Unit</AssemblyName>
    <DefineConstants>$(DefineConstants);TEST_MSAL_NET</DefineConstants>
    <RunCodeAnalysis>false</RunCodeAnalysis>
    <CodeAnalysisRuleSet>..\..\build\Sdl7.0.ruleset</CodeAnalysisRuleSet>
    <TreatWarningsAsErrors>true</TreatWarningsAsErrors>
    <CodeAnalysisTreatWarningsAsErrors>true</CodeAnalysisTreatWarningsAsErrors>
    <ProjectTypeGuids>{3AC096D0-A1C2-E12C-1390-A8335801FDAB};{FAE04EC0-301F-11D3-BF4B-00C04F79EFBC}</ProjectTypeGuids>
    <IsCodedUITest>False</IsCodedUITest>
    <TestProjectType>UnitTest</TestProjectType>
    <CodeAnalysisRuleSet>../../../core/ConfigureAwaitDisable.ruleset</CodeAnalysisRuleSet>
  </PropertyGroup>
    <PropertyGroup>
    <SignAssembly>true</SignAssembly>
    <AssemblyOriginatorKeyFile>../../build/MSAL.snk</AssemblyOriginatorKeyFile>
  </PropertyGroup>
  <ItemGroup>
    <Compile Remove="Resources\**" />
    <EmbeddedResource Remove="Resources\**" />
    <None Include="Resources\**" />
    <Compile Include="..\..\..\core\tests\Test.Microsoft.Identity.Core.Unit\Mocks\**\*.cs" LinkBase="CoreUT\Mocks" />
    <Compile Include="..\..\..\core\tests\Test.Microsoft.Identity.Core.Unit\TestConstants.cs" LinkBase="CoreUT" />
    <Compile Include="..\..\..\core\tests\Test.Microsoft.Identity.Core.Unit\TestPlatformInformation.cs" LinkBase="CoreUT" />
    <Compile Include="..\..\..\core\tests\Test.Microsoft.Identity.Core.Unit\TestLogger.cs" LinkBase="CoreUT" />

  </ItemGroup>
  <ItemGroup>
    <Reference Include="System" />
    <Reference Include="System.Data" />
    <Reference Include="System.Net.Http" />
    <Reference Include="System.Runtime.Serialization" />
    <Reference Include="System.Windows.Forms" />
    <Reference Include="System.XML" />
    <Reference Include="System.Xml.Linq" />
  </ItemGroup>
  <ItemGroup>
    <COMReference Include="MSHTML">
      <Guid>{3050F1C5-98B5-11CF-BB82-00AA00BDCE0B}</Guid>
      <VersionMajor>4</VersionMajor>
      <VersionMinor>0</VersionMinor>
      <Lcid>0</Lcid>
      <WrapperTool>primary</WrapperTool>
      <Isolated>False</Isolated>
      <EmbedInteropTypes>True</EmbedInteropTypes>
    </COMReference>
  </ItemGroup>
  <ItemGroup>
    <ProjectReference Include="..\..\..\adal\src\Microsoft.IdentityModel.Clients.ActiveDirectory\Microsoft.IdentityModel.Clients.ActiveDirectory.csproj" />
    <ProjectReference Include="..\..\src\Microsoft.Identity.Client\Microsoft.Identity.Client.csproj">
      <Project>{3433eb33-114a-4db7-bc57-14f17f55da3c}</Project>
      <Name>Microsoft.Identity.Client</Name>
    </ProjectReference>
    <PackageReference Include="NSubstitute" Version="3.1.0" />
    <PackageReference Include="Microsoft.NET.Test.Sdk" Version="15.7.2" />
    <PackageReference Include="MSTest.TestAdapter" Version="1.3.1" />
    <PackageReference Include="MSTest.TestFramework" Version="1.3.1" />
    <PackageReference Include="System.IdentityModel.Tokens.Jwt" Version="5.2.4" />
  </ItemGroup>
  <ItemGroup>
    <Service Include="{82a7f48d-3b50-4b1e-b82e-3ada8210c358}" />
  </ItemGroup>
  <ItemGroup>
    <None Update="Resources\invalid.crtfile">
      <CopyToOutputDirectory>PreserveNewest</CopyToOutputDirectory>
    </None>
    <None Update="Resources\invalid_cert.cer">
      <CopyToOutputDirectory>PreserveNewest</CopyToOutputDirectory>
    </None>
    <None Update="Resources\OpenidConfiguration-B2C.json">
      <CopyToOutputDirectory>PreserveNewest</CopyToOutputDirectory>
    </None>
    <None Update="Resources\testCert.crtfile">
      <CopyToOutputDirectory>PreserveNewest</CopyToOutputDirectory>
    </None>
    <None Update="Resources\TestMex.xml">
      <CopyToOutputDirectory>PreserveNewest</CopyToOutputDirectory>
    </None>
    <None Update="Resources\TestMex2005.xml">
      <CopyToOutputDirectory>PreserveNewest</CopyToOutputDirectory>
    </None>
    <None Update="Resources\valid.crtfile">
      <CopyToOutputDirectory>PreserveNewest</CopyToOutputDirectory>
    </None>
    <None Update="Resources\valid_cert.cer">
      <CopyToOutputDirectory>PreserveNewest</CopyToOutputDirectory>
    </None>
    <None Update="valid_cert.pfx">
      <CopyToOutputDirectory>Always</CopyToOutputDirectory>
    </None>
  </ItemGroup>
  <Target Name="ProjectReferenceSolution" BeforeTargets="ResolveAssemblyReferences" DependsOnTargets="ResolveProjectReferences">
  </Target>
=======
﻿<?xml version="1.0" encoding="utf-8"?>
<Project Sdk="Microsoft.NET.Sdk">
  <PropertyGroup>
    <TargetFramework>net462</TargetFramework>
    <Configurations>Debug;Release</Configurations>
  </PropertyGroup>
  <PropertyGroup>
    <RootNamespace>Test.MSAL.NET.Unit</RootNamespace>
    <AssemblyName>Test.MSAL.NET.Unit</AssemblyName>
    <DefineConstants>$(DefineConstants);TEST_MSAL_NET</DefineConstants>
    <RunCodeAnalysis>false</RunCodeAnalysis>
    <CodeAnalysisRuleSet>..\..\build\Sdl7.0.ruleset</CodeAnalysisRuleSet>
    <TreatWarningsAsErrors>true</TreatWarningsAsErrors>
    <CodeAnalysisTreatWarningsAsErrors>true</CodeAnalysisTreatWarningsAsErrors>
    <ProjectTypeGuids>{3AC096D0-A1C2-E12C-1390-A8335801FDAB};{FAE04EC0-301F-11D3-BF4B-00C04F79EFBC}</ProjectTypeGuids>
    <IsCodedUITest>False</IsCodedUITest>
    <TestProjectType>UnitTest</TestProjectType>
    <CodeAnalysisRuleSet>../../../core/ConfigureAwaitDisable.ruleset</CodeAnalysisRuleSet>
  </PropertyGroup>
    <PropertyGroup>
    <SignAssembly>true</SignAssembly>
    <AssemblyOriginatorKeyFile>../../build/MSAL.snk</AssemblyOriginatorKeyFile>
  </PropertyGroup>
  <ItemGroup>
    <Compile Remove="Resources\**" />
    <EmbeddedResource Remove="Resources\**" />
    <None Include="Resources\**" />
    <Compile Include="..\..\..\core\tests\Test.Microsoft.Identity.Core.Unit\Mocks\**\*.cs" LinkBase="CoreUT\Mocks" />
    <Compile Include="..\..\..\core\tests\Test.Microsoft.Identity.Core.Unit\TestConstants.cs" LinkBase="CoreUT" />
    <Compile Include="..\..\..\core\tests\Test.Microsoft.Identity.Core.Unit\TestPlatformInformation.cs" LinkBase="CoreUT" />
    <Compile Include="..\..\..\core\tests\Test.Microsoft.Identity.Core.Unit\TestLogger.cs" LinkBase="CoreUT" />

  </ItemGroup>
  <ItemGroup>
    <Reference Include="System" />
    <Reference Include="System.Data" />
    <Reference Include="System.Net.Http" />
    <Reference Include="System.Runtime.Serialization" />
    <Reference Include="System.Windows.Forms" />
    <Reference Include="System.XML" />
    <Reference Include="System.Xml.Linq" />
  </ItemGroup>
  <ItemGroup>
    <COMReference Include="MSHTML">
      <Guid>{3050F1C5-98B5-11CF-BB82-00AA00BDCE0B}</Guid>
      <VersionMajor>4</VersionMajor>
      <VersionMinor>0</VersionMinor>
      <Lcid>0</Lcid>
      <WrapperTool>primary</WrapperTool>
      <Isolated>False</Isolated>
      <EmbedInteropTypes>True</EmbedInteropTypes>
    </COMReference>
  </ItemGroup>
  <ItemGroup>
    <ProjectReference Include="..\..\src\Microsoft.Identity.Client\Microsoft.Identity.Client.csproj">
      <Project>{3433eb33-114a-4db7-bc57-14f17f55da3c}</Project>
      <Name>Microsoft.Identity.Client</Name>
    </ProjectReference>
    <PackageReference Include="NSubstitute" Version="3.1.0" />
    <PackageReference Include="Microsoft.NET.Test.Sdk" Version="15.7.2" />
    <PackageReference Include="MSTest.TestAdapter" Version="1.3.1" />
    <PackageReference Include="MSTest.TestFramework" Version="1.3.1" />
    <PackageReference Include="System.IdentityModel.Tokens.Jwt" Version="5.2.4" />
  </ItemGroup>
  <ItemGroup>
    <Service Include="{82a7f48d-3b50-4b1e-b82e-3ada8210c358}" />
  </ItemGroup>
  <ItemGroup>
    <None Update="Resources\invalid.crtfile">
      <CopyToOutputDirectory>PreserveNewest</CopyToOutputDirectory>
    </None>
    <None Update="Resources\invalid_cert.cer">
      <CopyToOutputDirectory>PreserveNewest</CopyToOutputDirectory>
    </None>
    <None Update="Resources\OpenidConfiguration-B2C.json">
      <CopyToOutputDirectory>PreserveNewest</CopyToOutputDirectory>
    </None>
    <None Update="Resources\testCert.crtfile">
      <CopyToOutputDirectory>PreserveNewest</CopyToOutputDirectory>
    </None>
    <None Update="Resources\TestMex.xml">
      <CopyToOutputDirectory>PreserveNewest</CopyToOutputDirectory>
    </None>
    <None Update="Resources\TestMex2005.xml">
      <CopyToOutputDirectory>PreserveNewest</CopyToOutputDirectory>
    </None>
    <None Update="Resources\valid.crtfile">
      <CopyToOutputDirectory>PreserveNewest</CopyToOutputDirectory>
    </None>
    <None Update="Resources\valid_cert.cer">
      <CopyToOutputDirectory>PreserveNewest</CopyToOutputDirectory>
    </None>
    <None Update="valid_cert.pfx">
      <CopyToOutputDirectory>Always</CopyToOutputDirectory>
    </None>
  </ItemGroup>
  <Target Name="ProjectReferenceSolution" BeforeTargets="ResolveAssemblyReferences" DependsOnTargets="ResolveProjectReferences">
  </Target>
>>>>>>> 63c0140f
</Project><|MERGE_RESOLUTION|>--- conflicted
+++ resolved
@@ -1,5 +1,4 @@
-<<<<<<< HEAD
-﻿<?xml version="1.0" encoding="utf-8"?>
+<?xml version="1.0" encoding="utf-8"?>
 <Project Sdk="Microsoft.NET.Sdk">
   <PropertyGroup>
     <TargetFramework>net462</TargetFramework>
@@ -98,104 +97,4 @@
   </ItemGroup>
   <Target Name="ProjectReferenceSolution" BeforeTargets="ResolveAssemblyReferences" DependsOnTargets="ResolveProjectReferences">
   </Target>
-=======
-﻿<?xml version="1.0" encoding="utf-8"?>
-<Project Sdk="Microsoft.NET.Sdk">
-  <PropertyGroup>
-    <TargetFramework>net462</TargetFramework>
-    <Configurations>Debug;Release</Configurations>
-  </PropertyGroup>
-  <PropertyGroup>
-    <RootNamespace>Test.MSAL.NET.Unit</RootNamespace>
-    <AssemblyName>Test.MSAL.NET.Unit</AssemblyName>
-    <DefineConstants>$(DefineConstants);TEST_MSAL_NET</DefineConstants>
-    <RunCodeAnalysis>false</RunCodeAnalysis>
-    <CodeAnalysisRuleSet>..\..\build\Sdl7.0.ruleset</CodeAnalysisRuleSet>
-    <TreatWarningsAsErrors>true</TreatWarningsAsErrors>
-    <CodeAnalysisTreatWarningsAsErrors>true</CodeAnalysisTreatWarningsAsErrors>
-    <ProjectTypeGuids>{3AC096D0-A1C2-E12C-1390-A8335801FDAB};{FAE04EC0-301F-11D3-BF4B-00C04F79EFBC}</ProjectTypeGuids>
-    <IsCodedUITest>False</IsCodedUITest>
-    <TestProjectType>UnitTest</TestProjectType>
-    <CodeAnalysisRuleSet>../../../core/ConfigureAwaitDisable.ruleset</CodeAnalysisRuleSet>
-  </PropertyGroup>
-    <PropertyGroup>
-    <SignAssembly>true</SignAssembly>
-    <AssemblyOriginatorKeyFile>../../build/MSAL.snk</AssemblyOriginatorKeyFile>
-  </PropertyGroup>
-  <ItemGroup>
-    <Compile Remove="Resources\**" />
-    <EmbeddedResource Remove="Resources\**" />
-    <None Include="Resources\**" />
-    <Compile Include="..\..\..\core\tests\Test.Microsoft.Identity.Core.Unit\Mocks\**\*.cs" LinkBase="CoreUT\Mocks" />
-    <Compile Include="..\..\..\core\tests\Test.Microsoft.Identity.Core.Unit\TestConstants.cs" LinkBase="CoreUT" />
-    <Compile Include="..\..\..\core\tests\Test.Microsoft.Identity.Core.Unit\TestPlatformInformation.cs" LinkBase="CoreUT" />
-    <Compile Include="..\..\..\core\tests\Test.Microsoft.Identity.Core.Unit\TestLogger.cs" LinkBase="CoreUT" />
-
-  </ItemGroup>
-  <ItemGroup>
-    <Reference Include="System" />
-    <Reference Include="System.Data" />
-    <Reference Include="System.Net.Http" />
-    <Reference Include="System.Runtime.Serialization" />
-    <Reference Include="System.Windows.Forms" />
-    <Reference Include="System.XML" />
-    <Reference Include="System.Xml.Linq" />
-  </ItemGroup>
-  <ItemGroup>
-    <COMReference Include="MSHTML">
-      <Guid>{3050F1C5-98B5-11CF-BB82-00AA00BDCE0B}</Guid>
-      <VersionMajor>4</VersionMajor>
-      <VersionMinor>0</VersionMinor>
-      <Lcid>0</Lcid>
-      <WrapperTool>primary</WrapperTool>
-      <Isolated>False</Isolated>
-      <EmbedInteropTypes>True</EmbedInteropTypes>
-    </COMReference>
-  </ItemGroup>
-  <ItemGroup>
-    <ProjectReference Include="..\..\src\Microsoft.Identity.Client\Microsoft.Identity.Client.csproj">
-      <Project>{3433eb33-114a-4db7-bc57-14f17f55da3c}</Project>
-      <Name>Microsoft.Identity.Client</Name>
-    </ProjectReference>
-    <PackageReference Include="NSubstitute" Version="3.1.0" />
-    <PackageReference Include="Microsoft.NET.Test.Sdk" Version="15.7.2" />
-    <PackageReference Include="MSTest.TestAdapter" Version="1.3.1" />
-    <PackageReference Include="MSTest.TestFramework" Version="1.3.1" />
-    <PackageReference Include="System.IdentityModel.Tokens.Jwt" Version="5.2.4" />
-  </ItemGroup>
-  <ItemGroup>
-    <Service Include="{82a7f48d-3b50-4b1e-b82e-3ada8210c358}" />
-  </ItemGroup>
-  <ItemGroup>
-    <None Update="Resources\invalid.crtfile">
-      <CopyToOutputDirectory>PreserveNewest</CopyToOutputDirectory>
-    </None>
-    <None Update="Resources\invalid_cert.cer">
-      <CopyToOutputDirectory>PreserveNewest</CopyToOutputDirectory>
-    </None>
-    <None Update="Resources\OpenidConfiguration-B2C.json">
-      <CopyToOutputDirectory>PreserveNewest</CopyToOutputDirectory>
-    </None>
-    <None Update="Resources\testCert.crtfile">
-      <CopyToOutputDirectory>PreserveNewest</CopyToOutputDirectory>
-    </None>
-    <None Update="Resources\TestMex.xml">
-      <CopyToOutputDirectory>PreserveNewest</CopyToOutputDirectory>
-    </None>
-    <None Update="Resources\TestMex2005.xml">
-      <CopyToOutputDirectory>PreserveNewest</CopyToOutputDirectory>
-    </None>
-    <None Update="Resources\valid.crtfile">
-      <CopyToOutputDirectory>PreserveNewest</CopyToOutputDirectory>
-    </None>
-    <None Update="Resources\valid_cert.cer">
-      <CopyToOutputDirectory>PreserveNewest</CopyToOutputDirectory>
-    </None>
-    <None Update="valid_cert.pfx">
-      <CopyToOutputDirectory>Always</CopyToOutputDirectory>
-    </None>
-  </ItemGroup>
-  <Target Name="ProjectReferenceSolution" BeforeTargets="ResolveAssemblyReferences" DependsOnTargets="ResolveProjectReferences">
-  </Target>
->>>>>>> 63c0140f
 </Project>