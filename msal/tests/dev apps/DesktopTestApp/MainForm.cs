--- conflicted
+++ resolved
@@ -32,55 +32,25 @@
 using System.Linq;
 using System.Net;
 using System.Security;
-using System.Threading;
+using System.Threading;
 using System.Threading.Tasks;
 using System.Windows.Forms;
 using Microsoft.Identity.Client;
 using Microsoft.Identity.Client.Internal;
 using Microsoft.Identity.Core;
-using Microsoft.Identity.Core.Cache;
+using Microsoft.Identity.Core.Cache;
 using Microsoft.Applications.Telemetry.Windows;
-using Microsoft.Identity.Core.Telemetry;
-
+using Microsoft.Identity.Core.Telemetry;
+
 namespace DesktopTestApp
 {
     public partial class MainForm : Form
     {
-<<<<<<< HEAD
-        public class UIProgressScope : IDisposable
-        {
-            MainForm mainForm;
-
-            public UIProgressScope(MainForm mainForm)
-            {
-                this.mainForm = mainForm;
-                this.mainForm.Enabled = false;
-                this.mainForm.progressBar1.Style = ProgressBarStyle.Marquee;
-                this.mainForm.progressBar1.MarqueeAnimationSpeed = 30;
-            }
-
-            #region IDisposable Support
-
-
-            public void Dispose()
-            {
-                this.mainForm.Enabled = true;
-                this.mainForm.progressBar1.Style = ProgressBarStyle.Continuous;
-                this.mainForm.progressBar1.MarqueeAnimationSpeed = 0;
-            }
-
-            #endregion
-        }
-
-
-        private const string publicClientId = "d2f8c454-8d7d-40c0-af65-a06996e893e4";
-=======
         private const string publicClientId = "0615b6ca-88d4-4884-8729-b178178f7c27";
->>>>>>> 2e1d584d
-
-        private readonly PublicClientHandler _publicClientHandler = new PublicClientHandler(publicClientId);
-        private CancellationTokenSource _cancellationTokenSource;
-        private ILogger logger;
+
+        private readonly PublicClientHandler _publicClientHandler = new PublicClientHandler(publicClientId);
+        private CancellationTokenSource _cancellationTokenSource;
+        private ILogger logger;
 
         public MainForm()
         {
@@ -94,7 +64,7 @@
 
             LoadSettings();
             Microsoft.Identity.Client.Logger.LogCallback = LogDelegate;
-            Telemetry.GetInstance().RegisterReceiver(TelemetryDelegate);
+            Telemetry.GetInstance().RegisterReceiver(TelemetryDelegate);
             logger = LogManager.Initialize(tenantToken: "356c5f7286974ece8d52964f7ad35643-6c8c6db0-888b-446e-a80c-e15e35b8cbcf-7507");
         }
 
@@ -118,8 +88,8 @@
             }
 
             this.BeginInvoke(new MethodInvoker(action));
-        }
-
+        }
+
         public void TelemetryDelegate(List<Dictionary<string, string>> events)
         {
             Console.WriteLine("{0} event(s) received", events.Count);
@@ -133,7 +103,7 @@
                     Console.WriteLine("  {0}: {1}", entry.Key, entry.Value);
                 }
                 logger.LogEvent(eventData);
-            }
+            }
             LogManager.FlushAndTeardown();
         }
 
@@ -208,9 +178,9 @@
                 try
                 {
                     AuthenticationResult authenticationResult = await _publicClientHandler.AcquireTokenInteractiveAsync(
-                        SplitScopeString(scopes.Text),
-                        GetUIBehavior(),
-                        _publicClientHandler.ExtraQueryParams,
+                        SplitScopeString(scopes.Text),
+                        GetUIBehavior(),
+                        _publicClientHandler.ExtraQueryParams,
                         new UIParent()).ConfigureAwait(true);
 
                     SetResultPageInfo(authenticationResult);
@@ -500,48 +470,48 @@
         private void authority_FocusLeave(object sender, EventArgs e)
         {
             _publicClientHandler.CreateOrUpdatePublicClientApp(this.authority.Text, publicClientId);
-        }
-
-        private async void acquireTokenDeviceCode_Click(object sender, EventArgs e)
-        {
+        }
+
+        private async void acquireTokenDeviceCode_Click(object sender, EventArgs e)
+        {
             ClearResultPageInfo();
-
-            try
-            {
-                _cancellationTokenSource = new CancellationTokenSource();
-
-                AuthenticationResult authenticationResult =
-                    await _publicClientHandler.PublicClientApplication.AcquireTokenWithDeviceCodeAsync(
-                        SplitScopeString(scopes.Text),
-                        dcr =>
-                        {
-                            BeginInvoke(new MethodInvoker(() => callResult.Text = dcr.Message));
-                            return Task.FromResult(0);
-                        },
-                        _cancellationTokenSource.Token).ConfigureAwait(true);
-
-                SetResultPageInfo(authenticationResult);
-            }
-            catch (Exception ex)
-            {
-                CreateException(ex);
-            }
-        }
-
-        private void cancelOperationButton_Click(object sender, EventArgs e)
-        {
-            _cancellationTokenSource?.Cancel();
-            _cancellationTokenSource = null;
-        }
-
-        private IEnumerable<string> SplitScopeString(string scopes)
-        {
-            if (String.IsNullOrWhiteSpace(scopes))
-            {
-                return new string[] { };
-            }
-
-            return scopes.Split(new[] { " " }, StringSplitOptions.None);
-        }
+
+            try
+            {
+                _cancellationTokenSource = new CancellationTokenSource();
+
+                AuthenticationResult authenticationResult =
+                    await _publicClientHandler.PublicClientApplication.AcquireTokenWithDeviceCodeAsync(
+                        SplitScopeString(scopes.Text),
+                        dcr =>
+                        {
+                            BeginInvoke(new MethodInvoker(() => callResult.Text = dcr.Message));
+                            return Task.FromResult(0);
+                        },
+                        _cancellationTokenSource.Token).ConfigureAwait(true);
+
+                SetResultPageInfo(authenticationResult);
+            }
+            catch (Exception ex)
+            {
+                CreateException(ex);
+            }
+        }
+
+        private void cancelOperationButton_Click(object sender, EventArgs e)
+        {
+            _cancellationTokenSource?.Cancel();
+            _cancellationTokenSource = null;
+        }
+
+        private IEnumerable<string> SplitScopeString(string scopes)
+        {
+            if (String.IsNullOrWhiteSpace(scopes))
+            {
+                return new string[] { };
+            }
+
+            return scopes.Split(new[] { " " }, StringSplitOptions.None);
+        }
     }
 }