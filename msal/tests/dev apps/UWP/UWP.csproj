--- conflicted
+++ resolved
@@ -163,8 +163,6 @@
       <Project>{60117A9B-4BB8-472E-BFFF-52CBF67CA95A}</Project>
       <Name>Microsoft.Identity.Client</Name>
     </ProjectReference>
-<<<<<<< HEAD
-=======
     <PackageReference Include="AsyncUsageAnalyzers">
       <Version>1.0.0-alpha003</Version>
       <IncludeAssets>runtime; build; native; contentfiles; analyzers</IncludeAssets>
@@ -175,7 +173,10 @@
       <IncludeAssets>runtime; build; native; contentfiles; analyzers</IncludeAssets>
       <PrivateAssets>all</PrivateAssets>
     </PackageReference>
->>>>>>> 2e1d584d
+    <ProjectReference Include="..\..\..\src\Microsoft.Identity.Client\Microsoft.Identity.Client.csproj">
+      <Project>{60117A9B-4BB8-472E-BFFF-52CBF67CA95A}</Project>
+      <Name>Microsoft.Identity.Client</Name>
+    </ProjectReference>
     <PackageReference Include="Microsoft.NETCore.UniversalWindowsPlatform">
       <Version>6.2.0-preview1-26831-02</Version>
     </PackageReference>
