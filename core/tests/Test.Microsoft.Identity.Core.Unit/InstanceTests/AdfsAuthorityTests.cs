--- conflicted
+++ resolved
@@ -126,51 +126,10 @@
                 instance.SelfSignedJwtAudience);
         }
 
-<<<<<<< HEAD
-        
-=======
-        [TestMethod]
-        [TestCategory("AdfsAuthorityTests")]
-        public void SuccessfulValidationUsingCloudDrsFallbackTest()
-        {
-            //add mock failure response for on-premise DRS request
-            HttpMessageHandlerFactory.AddMockHandler(new MockHttpMessageHandler
-            {
-                Method = HttpMethod.Get,
-                Url = "https://enterpriseregistration.fabrikam.com/enrollmentserver/contract",
-                QueryParams = new Dictionary<string, string>
-                {
-                    {"api-version", "1.0"}
-                },
-                ResponseMessage = MockHelpers.CreateFailureMessage(HttpStatusCode.NotFound, "not found")
-            });
-
-            //add mock response for cloud DRS request
-            HttpMessageHandlerFactory.AddMockHandler(new MockHttpMessageHandler
-            {
-                Method = HttpMethod.Get,
-                Url = "https://enterpriseregistration.windows.net/fabrikam.com/enrollmentserver/contract",
-                QueryParams = new Dictionary<string, string>
-                {
-                    {"api-version", "1.0"}
-                },
-                ResponseMessage = MockHelpers.CreateSuccessResponseMessage(File.ReadAllText("drs-response.json"))
-            });
-
-
-            //add mock response for on-premise webfinger request
-            HttpMessageHandlerFactory.AddMockHandler(new MockHttpMessageHandler
-            {
-                Method = HttpMethod.Get,
-                Url = "https://fs.fabrikam.com/adfs/.well-known/webfinger",
-                QueryParams = new Dictionary<string, string>
-                {
-                    {"resource", "https://fs.contoso.com"},
-                    {"rel", "http://schemas.microsoft.com/rel/trusted-realm"}
-                },
-                ResponseMessage = MockHelpers.CreateSuccessWebFingerResponseMessage()
-            });
-
+        [TestMethod]
+        [TestCategory("AdfsAuthorityTests")]
+        public void ValidationOffSuccessTest()
+        {
             //add mock response for tenant endpoint discovery
             HttpMessageHandlerFactory.AddMockHandler(new MockHttpMessageHandler
             {
@@ -179,7 +138,7 @@
                 ResponseMessage = MockHelpers.CreateSuccessResponseMessage(File.ReadAllText("OpenidConfiguration-OnPremise.json"))
             });
 
-            Authority instance = Authority.CreateAuthority(new TestPlatformInformation(), TestConstants.OnPremiseAuthority, true);
+            Authority instance = Authority.CreateAuthority(new TestPlatformInformation(), TestConstants.OnPremiseAuthority, false);
             Assert.IsNotNull(instance);
             Assert.AreEqual(instance.AuthorityType, AuthorityType.Adfs);
             Task.Run(async () =>
@@ -195,36 +154,6 @@
                 instance.SelfSignedJwtAudience);
             Assert.AreEqual(0, HttpMessageHandlerFactory.MockCount);
         }
->>>>>>> 718e3b00
-
-        [TestMethod]
-        [TestCategory("AdfsAuthorityTests")]
-        public void ValidationOffSuccessTest()
-        {
-            //add mock response for tenant endpoint discovery
-            HttpMessageHandlerFactory.AddMockHandler(new MockHttpMessageHandler
-            {
-                Method = HttpMethod.Get,
-                Url = "https://fs.contoso.com/adfs/.well-known/openid-configuration",
-                ResponseMessage = MockHelpers.CreateSuccessResponseMessage(File.ReadAllText("OpenidConfiguration-OnPremise.json"))
-            });
-
-            Authority instance = Authority.CreateAuthority(new TestPlatformInformation(), TestConstants.OnPremiseAuthority, false);
-            Assert.IsNotNull(instance);
-            Assert.AreEqual(instance.AuthorityType, AuthorityType.Adfs);
-            Task.Run(async () =>
-            {
-                await instance.ResolveEndpointsAsync(TestConstants.FabrikamDisplayableId, new RequestContext(new TestLogger(Guid.NewGuid(), null)));
-            }).GetAwaiter().GetResult();
-
-            Assert.AreEqual("https://fs.contoso.com/adfs/oauth2/authorize/",
-                instance.AuthorizationEndpoint);
-            Assert.AreEqual("https://fs.contoso.com/adfs/oauth2/token/",
-                instance.TokenEndpoint);
-            Assert.AreEqual("https://fs.contoso.com/adfs",
-                instance.SelfSignedJwtAudience);
-            Assert.AreEqual(0, HttpMessageHandlerFactory.MockCount);
-        }
 
         [TestMethod]
         [TestCategory("AdfsAuthorityTests")]
