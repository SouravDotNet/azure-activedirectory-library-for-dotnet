--- conflicted
+++ resolved
@@ -37,11 +37,8 @@
 using Windows.Security.Authentication.Web;
 using Windows.Storage;
 using Windows.System;
-<<<<<<< HEAD
+using Microsoft.Identity.Core.Cache;
 using Windows.ApplicationModel;
-=======
-using Microsoft.Identity.Core.Cache;
->>>>>>> 2e1d584d
 
 namespace Microsoft.Identity.Core
 {
@@ -157,23 +154,6 @@
             var deviceInformation = new Windows.Security.ExchangeActiveSyncProvisioning.EasClientDeviceInformation();
             return deviceInformation.SystemProductName;
         }
-<<<<<<< HEAD
-        public string GetApplicationName()
-        {
-            return Package.Current.DisplayName;
-        }
-
-        public string GetApplicationVersion()
-        {
-            return Package.Current.Id.Version.ToString();
-        }
-
-        public string GetDeviceId()
-        {
-            // TODO: Find a good unique Identifier
-            return null;
-        }
-=======
 
         /// <inheritdoc />
         public void ValidateRedirectUri(Uri redirectUri, RequestContext requestContext)
@@ -219,6 +199,20 @@
 
         /// <inheritdoc />
         public ICryptographyManager CryptographyManager { get; } = new UapCryptographyManager();
->>>>>>> 2e1d584d
+        public string GetApplicationName()
+        {
+            return Package.Current.DisplayName;
+        }
+
+        public string GetApplicationVersion()
+        {
+            return Package.Current.Id.Version.ToString();
+        }
+
+        public string GetDeviceId()
+        {
+            // TODO: Find a good unique Identifier
+            return null;
+        }
     }
 }