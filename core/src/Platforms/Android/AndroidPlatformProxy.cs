--- conflicted
+++ resolved
@@ -98,22 +98,6 @@
             return Android.OS.Build.Model;
         }
 
-<<<<<<< HEAD
-        public string GetApplicationName()
-        {
-            return Android.App.Application.Context.ApplicationInfo.LoadLabel(Android.App.Application.Context.PackageManager);
-        }
-
-        public string GetApplicationVersion()
-        {
-            return Android.App.Application.Context.PackageManager.GetPackageInfo(Android.App.Application.Context.PackageName, 0).VersionName;
-        }
-
-        public string GetDeviceId()
-        {
-            return Android.Provider.Settings.Secure.GetString(Android.App.Application.Context.ContentResolver, Android.Provider.Settings.Secure.AndroidId);
-        }
-=======
         /// <inheritdoc />
         public void ValidateRedirectUri(Uri redirectUri, RequestContext requestContext)
         {
@@ -159,6 +143,20 @@
 
         /// <inheritdoc />
         public ICryptographyManager CryptographyManager { get; } = new AndroidCryptographyManager();
->>>>>>> 2e1d584d
+
+        public string GetApplicationName()
+        {
+            return Android.App.Application.Context.ApplicationInfo.LoadLabel(Android.App.Application.Context.PackageManager);
+        }
+
+        public string GetApplicationVersion()
+        {
+            return Android.App.Application.Context.PackageManager.GetPackageInfo(Android.App.Application.Context.PackageName, 0).VersionName;
+        }
+
+        public string GetDeviceId()
+        {
+            return Android.Provider.Settings.Secure.GetString(Android.App.Application.Context.ContentResolver, Android.Provider.Settings.Secure.AndroidId);
+        }
     }
 }