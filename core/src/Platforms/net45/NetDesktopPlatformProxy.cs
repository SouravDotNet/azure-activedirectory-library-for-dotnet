﻿//----------------------------------------------------------------------
//
// Copyright (c) Microsoft Corporation.
// All rights reserved.
//
// This code is licensed under the MIT License.
//
// Permission is hereby granted, free of charge, to any person obtaining a copy
// of this software and associated documentation files(the "Software"), to deal
// in the Software without restriction, including without limitation the rights
// to use, copy, modify, merge, publish, distribute, sublicense, and / or sell
// copies of the Software, and to permit persons to whom the Software is
// furnished to do so, subject to the following conditions :
//
// The above copyright notice and this permission notice shall be included in
// all copies or substantial portions of the Software.
//
// THE SOFTWARE IS PROVIDED "AS IS", WITHOUT WARRANTY OF ANY KIND, EXPRESS OR
// IMPLIED, INCLUDING BUT NOT LIMITED TO THE WARRANTIES OF MERCHANTABILITY,
// FITNESS FOR A PARTICULAR PURPOSE AND NONINFRINGEMENT.IN NO EVENT SHALL THE
// AUTHORS OR COPYRIGHT HOLDERS BE LIABLE FOR ANY CLAIM, DAMAGES OR OTHER
// LIABILITY, WHETHER IN AN ACTION OF CONTRACT, TORT OR OTHERWISE, ARISING FROM,
// OUT OF OR IN CONNECTION WITH THE SOFTWARE OR THE USE OR OTHER DEALINGS IN
// THE SOFTWARE.
//
//------------------------------------------------------------------------------

using System;
using System.Diagnostics;
using System.Reflection;
using System.ComponentModel;
using System.Runtime.InteropServices;
using System.Threading.Tasks;
using System.Text;
using System.Security.Principal;
using Microsoft.Identity.Core.Platforms;
<<<<<<< HEAD


=======
using Microsoft.Identity.Core.Cache;

>>>>>>> 2e1d584d
namespace Microsoft.Identity.Core
{
    /// <summary>
    /// Platform / OS specific logic.
    /// </summary>
    internal class NetDesktopPlatformProxy : IPlatformProxy
    {
        private readonly bool _isMsal;

        public NetDesktopPlatformProxy(bool isMsal)
        {
            _isMsal = isMsal;
        }

        /// <summary>
        /// Get the user logged in to Windows or throws
        /// </summary>
        /// <returns>Upn or throws</returns>
        public async Task<string> GetUserPrincipalNameAsync()
        {
            // TODO: there is discrepancy between the implementation of this method on net45 - throws if upn not found - and uap and 
            // the rest of the platforms - returns "" 

            return await Task.Factory.StartNew(() =>
            {
                const int NameUserPrincipal = 8;
                uint userNameSize = 0;
                WindowsNativeMethods.GetUserNameEx(NameUserPrincipal, null, ref userNameSize);
                if (userNameSize == 0)
                {
                    throw CoreExceptionFactory.Instance.GetClientException(
                        CoreErrorCodes.GetUserNameFailed,
                        CoreErrorMessages.GetUserNameFailed,
                        new Win32Exception(Marshal.GetLastWin32Error()));
                }

                StringBuilder sb = new StringBuilder((int)userNameSize);
                if (!WindowsNativeMethods.GetUserNameEx(NameUserPrincipal, sb, ref userNameSize))
                {
                    throw CoreExceptionFactory.Instance.GetClientException(
                       CoreErrorCodes.GetUserNameFailed,
                       CoreErrorMessages.GetUserNameFailed,
                       new Win32Exception(Marshal.GetLastWin32Error()));
                }

                return sb.ToString();
            }).ConfigureAwait(false);
        }


        public async Task<bool> IsUserLocalAsync(RequestContext requestContext)
        {
            return await Task.Factory.StartNew(() =>
            {
                WindowsIdentity current = WindowsIdentity.GetCurrent();
                if (current != null)
                {
                    string prefix = WindowsIdentity.GetCurrent().Name.Split('\\')[0].ToUpperInvariant();
                    return prefix.Equals(Environment.MachineName.ToUpperInvariant(), StringComparison.OrdinalIgnoreCase);
                }

                return false;
            }).ConfigureAwait(false);
        }

        public bool IsDomainJoined()
        {
            if (!IsWindows)
            {
                return false;
            }

            bool returnValue = false;
            try
            {
                WindowsNativeMethods.NetJoinStatus status;
                IntPtr pDomain;
                int result = WindowsNativeMethods.NetGetJoinInformation(null, out pDomain, out status);
                if (pDomain != IntPtr.Zero)
                {
                    WindowsNativeMethods.NetApiBufferFree(pDomain);
                }

                returnValue = result == WindowsNativeMethods.ErrorSuccess &&
                              status == WindowsNativeMethods.NetJoinStatus.NetSetupDomainName;
            }
            catch (Exception ex)
            {
                CoreLoggerBase.Default.WarningPii(ex);
                // ignore the exception as the result is already set to false;
            }

            return returnValue;
        }


        public string GetEnvironmentVariable(string variable)
        {
            string value = Environment.GetEnvironmentVariable(variable);
            return !string.IsNullOrWhiteSpace(value) ? value : null;
        }

        public string GetProcessorArchitecture()
        {
            if (IsWindows)
            {
                return WindowsNativeMethods.GetProcessorArchitecture();
            }
            else
            {
                return null;
            }
        }

        public string GetOperatingSystem()
        {
            return Environment.OSVersion.ToString();
        }

        public string GetDeviceModel()
        {
            // Since MSAL .NET may be used on servers, for security reasons, we do not emit device type.
            return null;
        }

        private bool IsWindows
        {
            get
            {
                switch (Environment.OSVersion.Platform)
                {
                    case PlatformID.Win32S:
                    case PlatformID.Win32Windows:
                    case PlatformID.Win32NT:
                    case PlatformID.WinCE:
                        return true;
                    default:
                        return false;
                }
            }
        }

        public string GetApplicationName()
        {
            return Assembly.GetEntryAssembly().GetName().Name.ToString();
        }

<<<<<<< HEAD
        public string GetApplicationVersion()
        {
            return Assembly.GetEntryAssembly().GetName().Version.ToString();
        }

        public string GetDeviceId()
        {
            // TODO: Find a good unique Identifier
            return null;
        }
=======
        /// <inheritdoc />
        public void ValidateRedirectUri(Uri redirectUri, RequestContext requestContext)
        {
            if (redirectUri == null)
            {
                throw new ArgumentNullException(nameof(redirectUri));
            }
        }

        /// <inheritdoc />
        public string GetRedirectUriAsString(Uri redirectUri, RequestContext requestContext)
        {
            return redirectUri.OriginalString;
        }

        /// <inheritdoc />
        public string GetDefaultRedirectUri(string correlationId)
        {
            return Constants.DefaultRedirectUri;
        }

        /// <inheritdoc />
        public string GetProductName()
        {
            return _isMsal ? "MSAL.Desktop" : "PCL.Desktop";
        }

        /// <inheritdoc />
        public ILegacyCachePersistence LegacyCachePersistence => new NetDesktopLegacyCachePersistence();

        /// <inheritdoc />
        public ITokenCacheAccessor TokenCacheAccessor => new TokenCacheAccessor();

        /// <inheritdoc />
        public ICryptographyManager CryptographyManager { get; } = new NetDesktopCryptographyManager();
>>>>>>> 2e1d584d
    }
}<|MERGE_RESOLUTION|>--- conflicted
+++ resolved
@@ -26,21 +26,14 @@
 //------------------------------------------------------------------------------
 
 using System;
-using System.Diagnostics;
-using System.Reflection;
 using System.ComponentModel;
 using System.Runtime.InteropServices;
 using System.Threading.Tasks;
 using System.Text;
 using System.Security.Principal;
 using Microsoft.Identity.Core.Platforms;
-<<<<<<< HEAD
-
-
-=======
 using Microsoft.Identity.Core.Cache;
 
->>>>>>> 2e1d584d
 namespace Microsoft.Identity.Core
 {
     /// <summary>
@@ -183,23 +176,7 @@
             }
         }
 
-        public string GetApplicationName()
-        {
-            return Assembly.GetEntryAssembly().GetName().Name.ToString();
-        }
-
-<<<<<<< HEAD
-        public string GetApplicationVersion()
-        {
-            return Assembly.GetEntryAssembly().GetName().Version.ToString();
-        }
-
-        public string GetDeviceId()
-        {
-            // TODO: Find a good unique Identifier
-            return null;
-        }
-=======
+
         /// <inheritdoc />
         public void ValidateRedirectUri(Uri redirectUri, RequestContext requestContext)
         {
@@ -235,6 +212,5 @@
 
         /// <inheritdoc />
         public ICryptographyManager CryptographyManager { get; } = new NetDesktopCryptographyManager();
->>>>>>> 2e1d584d
     }
 }