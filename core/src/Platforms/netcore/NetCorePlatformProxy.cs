--- conflicted
+++ resolved
@@ -27,11 +27,8 @@
 
 using System;
 using System.Threading.Tasks;
-<<<<<<< HEAD
+using Microsoft.Identity.Core.Cache;
 using System.Reflection;
-=======
-using Microsoft.Identity.Core.Cache;
->>>>>>> 2e1d584d
 
 namespace Microsoft.Identity.Core
 {
@@ -86,23 +83,6 @@
             return null;
         }
 
-<<<<<<< HEAD
-        public string GetApplicationName()
-        {
-            return Assembly.GetEntryAssembly().GetName().ToString();
-        }
-
-        public string GetApplicationVersion()
-        {
-            return Assembly.GetEntryAssembly().GetName().Version.ToString();
-        }
-
-        public string GetDeviceId()
-        {
-            // TODO: Find a good unique Identifier
-            return null;
-        }
-=======
         /// <inheritdoc />
         public void ValidateRedirectUri(Uri redirectUri, RequestContext requestContext)
         {
@@ -137,6 +117,21 @@
 
         /// <inheritdoc />
         public ICryptographyManager CryptographyManager { get; } = new NetCoreCryptographyManager();
->>>>>>> 2e1d584d
+
+        public string GetApplicationName()
+        {
+            return Assembly.GetEntryAssembly().GetName().ToString();
+        }
+
+        public string GetApplicationVersion()
+        {
+            return Assembly.GetEntryAssembly().GetName().Version.ToString();
+        }
+
+        public string GetDeviceId()
+        {
+            // TODO: Find a good unique Identifier
+            return null;
+        }
     }
 }