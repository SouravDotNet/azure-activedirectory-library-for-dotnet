--- conflicted
+++ resolved
@@ -1,5 +1,4 @@
-<<<<<<< HEAD
-﻿//----------------------------------------------------------------------
+//----------------------------------------------------------------------
 //
 // Copyright (c) Microsoft Corporation.
 // All rights reserved.
@@ -38,8 +37,8 @@
 {
     internal abstract class Authority
     {
-        private static readonly HashSet<string> TenantlessTenantNames =
-            new HashSet<string>(new[] {"common", "organizations"});
+        internal static readonly HashSet<string> TenantlessTenantNames =
+            new HashSet<string>(new[] {"common", "organizations", "consumers"});
         private bool _resolved;
 
         internal static readonly ConcurrentDictionary<string, Authority> ValidatedAuthorities =
@@ -243,6 +242,8 @@
 
         internal abstract string GetTenantId();
 
+        internal abstract void UpdateTenantId(string tenantId);
+
         private async Task<TenantDiscoveryResponse> DiscoverEndpointsAsync(string openIdConfigurationEndpoint,
             RequestContext requestContext)
         {
@@ -287,297 +288,4 @@
             return uri.ToLowerInvariant();
         }
     }
-=======
-﻿//----------------------------------------------------------------------
-//
-// Copyright (c) Microsoft Corporation.
-// All rights reserved.
-//
-// This code is licensed under the MIT License.
-//
-// Permission is hereby granted, free of charge, to any person obtaining a copy
-// of this software and associated documentation files(the "Software"), to deal
-// in the Software without restriction, including without limitation the rights
-// to use, copy, modify, merge, publish, distribute, sublicense, and / or sell
-// copies of the Software, and to permit persons to whom the Software is
-// furnished to do so, subject to the following conditions :
-//
-// The above copyright notice and this permission notice shall be included in
-// all copies or substantial portions of the Software.
-//
-// THE SOFTWARE IS PROVIDED "AS IS", WITHOUT WARRANTY OF ANY KIND, EXPRESS OR
-// IMPLIED, INCLUDING BUT NOT LIMITED TO THE WARRANTIES OF MERCHANTABILITY,
-// FITNESS FOR A PARTICULAR PURPOSE AND NONINFRINGEMENT.IN NO EVENT SHALL THE
-// AUTHORS OR COPYRIGHT HOLDERS BE LIABLE FOR ANY CLAIM, DAMAGES OR OTHER
-// LIABILITY, WHETHER IN AN ACTION OF CONTRACT, TORT OR OTHERWISE, ARISING FROM,
-// OUT OF OR IN CONNECTION WITH THE SOFTWARE OR THE USE OR OTHER DEALINGS IN
-// THE SOFTWARE.
-//
-//------------------------------------------------------------------------------
-
-using System;
-using System.Collections.Concurrent;
-using System.Collections.Generic;
-using System.Globalization;
-using System.Net.Http;
-using System.Threading.Tasks;
-using Microsoft.Identity.Core.OAuth2;
-
-namespace Microsoft.Identity.Core.Instance
-{
-    internal abstract class Authority
-    {
-        internal static readonly HashSet<string> TenantlessTenantNames =
-            new HashSet<string>(new[] {"common", "organizations", "consumers"});
-        private bool _resolved;
-
-        internal static readonly ConcurrentDictionary<string, Authority> ValidatedAuthorities =
-            new ConcurrentDictionary<string, Authority>();
-
-        protected abstract Task<string> GetOpenIdConfigurationEndpointAsync(string userPrincipalName, RequestContext requestContext);
-
-        public static Authority CreateAuthority(string authority, bool validateAuthority)
-        {
-            return CreateInstance(authority, validateAuthority);
-        }
-
-        protected Authority(string authority, bool validateAuthority)
-        {
-            UriBuilder authorityUri = new UriBuilder(authority);
-            Host = authorityUri.Host;
-
-            CanonicalAuthority = string.Format(CultureInfo.InvariantCulture, "https://{0}/{1}/", authorityUri.Uri.Authority,
-                GetFirstPathSegment(authority));
-
-            ValidateAuthority = validateAuthority;
-        }
-
-        public AuthorityType AuthorityType { get; set; }
-
-        public string CanonicalAuthority { get; set; }
-
-        public bool ValidateAuthority { get; set; }
-
-        public bool IsTenantless { get; set; }
-
-        public string AuthorizationEndpoint { get; set; }
-
-        public string TokenEndpoint { get; set; }
-
-        public string EndSessionEndpoint { get; set; }
-
-        public string SelfSignedJwtAudience { get; set; }
-
-        public string Host { get; set; }
-
-        internal virtual async Task UpdateCanonicalAuthorityAsync(RequestContext requestContext)
-        {
-            await Task.FromResult(0).ConfigureAwait(false);
-        }
-
-        public static void ValidateAsUri(string authority)
-        {
-            if (string.IsNullOrWhiteSpace(authority))
-            {
-                throw new ArgumentNullException(nameof(authority));
-            }
-
-            if (!Uri.IsWellFormedUriString(authority, UriKind.Absolute))
-            {
-                throw new ArgumentException(CoreErrorMessages.AuthorityInvalidUriFormat, nameof(authority));
-            }
-            
-            var authorityUri = new Uri(authority);
-            if (authorityUri.Scheme != "https")
-            {
-                throw new ArgumentException(CoreErrorMessages.AuthorityUriInsecure, nameof(authority));
-            }
-
-            string path = authorityUri.AbsolutePath.Substring(1);
-            if (string.IsNullOrWhiteSpace(path))
-            {
-                throw new ArgumentException(CoreErrorMessages.AuthorityUriInvalidPath, nameof(authority));
-            }
-
-            string[] pathSegments = authorityUri.AbsolutePath.Substring(1).Split('/');
-            if (pathSegments == null || pathSegments.Length == 0)
-            {
-                throw new ArgumentException(CoreErrorMessages.AuthorityUriInvalidPath);
-            }
-        }
-
-        internal static string GetFirstPathSegment(string authority)
-        {
-            return new Uri(authority).Segments[1].TrimEnd('/');
-        } 
-
-        internal static AuthorityType GetAuthorityType(string authority)
-        {
-            var firstPathSegment = GetFirstPathSegment(authority);
-
-            if (string.Equals(firstPathSegment, "adfs", StringComparison.OrdinalIgnoreCase))
-            {
-                return AuthorityType.Adfs;
-            }
-            else if (string.Equals(firstPathSegment, B2CAuthority.Prefix, StringComparison.OrdinalIgnoreCase))
-            {
-                return AuthorityType.B2C;
-            }
-            else
-            {
-                return AuthorityType.Aad;
-            }
-        }
-
-        private static Authority CreateInstance(string authority, bool validateAuthority)
-        {
-            authority = CanonicalizeUri(authority);
-            ValidateAsUri(authority);
-
-            switch (GetAuthorityType(authority))
-            {
-                case AuthorityType.Adfs:
-                    throw CoreExceptionFactory.Instance.GetClientException(CoreErrorCodes.InvalidAuthorityType,
-                       "ADFS is not a supported authority");
-
-                case AuthorityType.B2C:
-                    return new B2CAuthority(authority, validateAuthority);
-
-                case AuthorityType.Aad:
-                    return new AadAuthority(authority, validateAuthority);
-
-                default:
-                    throw CoreExceptionFactory.Instance.GetClientException(CoreErrorCodes.InvalidAuthorityType,
-                     "Usupported authority type");
-            }
-        }
-
-        public async Task ResolveEndpointsAsync(string userPrincipalName, RequestContext requestContext)
-        {
-            var msg = "Resolving authority endpoints... Already resolved? - " + _resolved;
-            requestContext.Logger.Info(msg);
-            requestContext.Logger.InfoPii(msg);
-
-            if (!_resolved)
-            {
-                var authorityUri = new Uri(CanonicalAuthority);
-                string host = authorityUri.Authority;
-                string path = authorityUri.AbsolutePath.Substring(1);
-                string tenant = path.Substring(0, path.IndexOf("/", StringComparison.Ordinal));
-                IsTenantless = TenantlessTenantNames.Contains(tenant.ToLowerInvariant());
-                // create log message
-                msg = "Is Authority tenantless? - " + IsTenantless;
-                requestContext.Logger.Info(msg);
-                requestContext.Logger.InfoPii(msg);
-
-                if (ExistsInValidatedAuthorityCache(userPrincipalName))
-                {
-                    msg = "Authority found in validated authority cache";
-                    requestContext.Logger.Info(msg);
-                    requestContext.Logger.InfoPii(msg);
-                    Authority authority = ValidatedAuthorities[CanonicalAuthority];
-                    AuthorityType = authority.AuthorityType;
-                    CanonicalAuthority = authority.CanonicalAuthority;
-                    ValidateAuthority = authority.ValidateAuthority;
-                    IsTenantless = authority.IsTenantless;
-                    AuthorizationEndpoint = authority.AuthorizationEndpoint;
-                    TokenEndpoint = authority.TokenEndpoint;
-                    EndSessionEndpoint = authority.EndSessionEndpoint;
-                    SelfSignedJwtAudience = authority.SelfSignedJwtAudience;
-
-                    return;
-                }
-
-                string openIdConfigurationEndpoint =
-                    await
-                        GetOpenIdConfigurationEndpointAsync(userPrincipalName, requestContext)
-                            .ConfigureAwait(false);
-
-                //discover endpoints via openid-configuration
-                TenantDiscoveryResponse edr =
-                    await DiscoverEndpointsAsync(openIdConfigurationEndpoint, requestContext).ConfigureAwait(false);
-
-                if (string.IsNullOrEmpty(edr.AuthorizationEndpoint))
-                {
-                    throw CoreExceptionFactory.Instance.GetClientException(CoreErrorCodes.TenantDiscoveryFailedError,
-                        "Authorize endpoint was not found in the openid configuration");
-                }
-
-                if (string.IsNullOrEmpty(edr.TokenEndpoint))
-                {
-                    throw CoreExceptionFactory.Instance.GetClientException(CoreErrorCodes.TenantDiscoveryFailedError,
-                        "Token endpoint was not found in the openid configuration");
-                }
-
-                if (string.IsNullOrEmpty(edr.Issuer))
-                {
-                    throw CoreExceptionFactory.Instance.GetClientException(CoreErrorCodes.TenantDiscoveryFailedError,
-                        "Issuer was not found in the openid configuration");
-                }
-
-                AuthorizationEndpoint = edr.AuthorizationEndpoint.Replace("{tenant}", tenant);
-                TokenEndpoint = edr.TokenEndpoint.Replace("{tenant}", tenant);
-                SelfSignedJwtAudience = edr.Issuer.Replace("{tenant}", tenant);
-
-                _resolved = true;
-
-                AddToValidatedAuthorities(userPrincipalName);
-            }
-        }
-
-        protected abstract bool ExistsInValidatedAuthorityCache(string userPrincipalName);
-
-        protected abstract void AddToValidatedAuthorities(string userPrincipalName);
-
-        protected abstract string GetDefaultOpenIdConfigurationEndpoint();
-
-        internal abstract string GetTenantId();
-
-        internal abstract void UpdateTenantId(string tenantId);
-
-        private async Task<TenantDiscoveryResponse> DiscoverEndpointsAsync(string openIdConfigurationEndpoint,
-            RequestContext requestContext)
-        {
-            OAuth2Client client = new OAuth2Client();
-            return
-                await
-                    client.ExecuteRequestAsync<TenantDiscoveryResponse>(new Uri(openIdConfigurationEndpoint),
-                        HttpMethod.Get, requestContext).ConfigureAwait(false);
-        }
-
-        public static string UpdateTenantId(string authority, string replacementTenantId)
-        {
-            Uri authUri = new Uri(authority);
-            string[] pathSegments = authUri.AbsolutePath.Substring(1).Split(new[] { '/' }, StringSplitOptions.RemoveEmptyEntries);
-
-            if (TenantlessTenantNames.Contains(pathSegments[0]) && !string.IsNullOrWhiteSpace(replacementTenantId))
-            {
-                return string.Format(CultureInfo.InvariantCulture, "https://{0}/{1}/", authUri.Authority,
-                    replacementTenantId);
-            }
-
-            return authority;
-        }
-
-        internal static string UpdateHost(string authority, string host)
-        {
-            UriBuilder uriBuilder = new UriBuilder(authority)
-            {
-                Host = host
-            };
-
-            return uriBuilder.Uri.AbsoluteUri;
-        }
-
-        public static string CanonicalizeUri(string uri)
-        {
-            if (!string.IsNullOrWhiteSpace(uri) && !uri.EndsWith("/", StringComparison.OrdinalIgnoreCase))
-            {
-                uri = uri + "/";
-            }
-
-            return uri.ToLowerInvariant();
-        }
-    }
->>>>>>> 63c0140f
 }