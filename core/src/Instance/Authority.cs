--- conflicted
+++ resolved
@@ -56,9 +56,7 @@
             switch (GetAuthorityType(authority))
             {
                 case AuthorityType.Adfs:
-                    throw CoreExceptionFactory.Instance.GetClientException(CoreErrorCodes.InvalidAuthorityType,
-                        "ADFS is not a supported authority");
-
+                    return new AdfsAuthority(platformInformation, authority, validateAuthority);
                 case AuthorityType.B2C:
                     return new B2CAuthority(platformInformation, authority, validateAuthority);
 
@@ -162,8 +160,7 @@
             }
         }
 
-<<<<<<< HEAD
-        private static Authority CreateInstance(string authority, bool validateAuthority)
+        private static Authority CreateInstance(CorePlatformInformationBase platformInformation, string authority, bool validateAuthority)
         {
             authority = CanonicalizeUri(authority);
             ValidateAsUri(authority);
@@ -171,12 +168,12 @@
             switch (GetAuthorityType(authority))
             {
                 case AuthorityType.Adfs:
-                    return new AdfsAuthority(authority, validateAuthority);
+                    return new AdfsAuthority(platformInformation, authority, validateAuthority);
                 case AuthorityType.B2C:
-                    return new B2CAuthority(authority, validateAuthority);
+                    return new B2CAuthority(platformInformation, authority, validateAuthority);
 
                 case AuthorityType.Aad:
-                    return new AadAuthority(authority, validateAuthority);
+                    return new AadAuthority(platformInformation, authority, validateAuthority);
 
                 default:
                     throw CoreExceptionFactory.Instance.GetClientException(CoreErrorCodes.InvalidAuthorityType,
@@ -184,8 +181,6 @@
             }
         }
 
-=======
->>>>>>> 718e3b00
         public async Task ResolveEndpointsAsync(string userPrincipalName, RequestContext requestContext)
         {
             requestContext.Logger.Info("Resolving authority endpoints... Already resolved? - " + _resolved);
