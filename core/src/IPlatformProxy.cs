--- conflicted
+++ resolved
@@ -35,7 +35,6 @@
 
         Task<bool> IsUserLocalAsync(RequestContext requestContext);
 
-<<<<<<< HEAD
         /// <summary>
         /// Returns the name of the application
         /// </summary>
@@ -53,7 +52,7 @@
         /// </summary>
         /// <returns></returns>
         string GetDeviceId();
-=======
+
         void ValidateRedirectUri(Uri redirectUri, RequestContext requestContext);
         string GetRedirectUriAsString(Uri redirectUri, RequestContext requestContext);
         string GetDefaultRedirectUri(string correlationId);
@@ -63,6 +62,5 @@
         ILegacyCachePersistence LegacyCachePersistence { get; }
         ITokenCacheAccessor TokenCacheAccessor { get; }
         ICryptographyManager CryptographyManager { get; }
->>>>>>> 2e1d584d
     }
 }