﻿//------------------------------------------------------------------------------
//
// Copyright (c) Microsoft Corporation.
// All rights reserved.
//
// This code is licensed under the MIT License.
//
// Permission is hereby granted, free of charge, to any person obtaining a copy
// of this software and associated documentation files(the "Software"), to deal
// in the Software without restriction, including without limitation the rights
// to use, copy, modify, merge, publish, distribute, sublicense, and / or sell
// copies of the Software, and to permit persons to whom the Software is
// furnished to do so, subject to the following conditions :
//
// The above copyright notice and this permission notice shall be included in
// all copies or substantial portions of the Software.
//
// THE SOFTWARE IS PROVIDED "AS IS", WITHOUT WARRANTY OF ANY KIND, EXPRESS OR
// IMPLIED, INCLUDING BUT NOT LIMITED TO THE WARRANTIES OF MERCHANTABILITY,
// FITNESS FOR A PARTICULAR PURPOSE AND NONINFRINGEMENT.IN NO EVENT SHALL THE
// AUTHORS OR COPYRIGHT HOLDERS BE LIABLE FOR ANY CLAIM, DAMAGES OR OTHER
// LIABILITY, WHETHER IN AN ACTION OF CONTRACT, TORT OR OTHERWISE, ARISING FROM,
// OUT OF OR IN CONNECTION WITH THE SOFTWARE OR THE USE OR OTHER DEALINGS IN
// THE SOFTWARE.
//
//------------------------------------------------------------------------------

using System;
using System.Collections.Generic;
using System.Globalization;
using System.Runtime.Serialization;
using Microsoft.Identity.Core.Helpers;
using Microsoft.Identity.Core.OAuth2;

namespace Microsoft.Identity.Core.Cache
{
    [DataContract]
    internal class MsalAccessTokenCacheItem : MsalCredentialCacheItemBase
    {
        internal MsalAccessTokenCacheItem()
        {
            CredentialType = MsalCacheCommon.AccessToken;
        }

        internal MsalAccessTokenCacheItem
<<<<<<< HEAD
            (string environment, string clientId, MsalTokenResponse response, string tenantId, string userId=null) : 
            
            this(environment, clientId, response.TokenType, response.Scope.AsLowerCaseSortedSet().AsSingleString(),
                 tenantId, response.AccessToken, response.AccessTokenExpiresOn, response.ClientInfo, userId)
=======
            (string environment, string clientId, MsalTokenResponse response, string tenantId) :

            this(environment, clientId, response.TokenType, ScopeHelper.ConvertStringToLowercaseSortedSet(response.Scope).AsSingleString(),
                 tenantId, response.AccessToken, response.AccessTokenExpiresOn, response.ClientInfo)
>>>>>>> 718e3b00
        {
        }

        internal MsalAccessTokenCacheItem
            (string environment, string clientId, string tokenType, string scopes,
             string tenantId, string secret, DateTimeOffset accessTokenExpiresOn, string rawClientInfo, string userId=null) : this()
        {
            Environment = environment;
            ClientId = clientId;
            TokenType = tokenType;
            NormalizedScopes = scopes;
            TenantId = tenantId;
            Secret = secret;
            ExpiresOnUnixTimestamp = CoreHelpers.DateTimeToUnixTimestamp(accessTokenExpiresOn);
            CachedAt = CoreHelpers.CurrDateTimeInUnixTimestamp();
            RawClientInfo = rawClientInfo;

            HomeAccountId = userId;
            InitUserIdentifier();
        }

        [DataMember(Name = "realm")]
        internal string TenantId { get; set; }

        /// <summary>
        /// String comprised of scopes that have been lowercased and ordered.
        /// </summary>
        /// <remarks>Normalization is important when creating unique keys.</remarks>
        [DataMember(Name = "target", IsRequired = true)]
        internal string NormalizedScopes { get; set; }

        [DataMember(Name = "cached_at", IsRequired = true)]
        internal long CachedAt { get; set; }

        [DataMember(Name = "expires_on", IsRequired = true)]
        internal long ExpiresOnUnixTimestamp { get; set; }

        [DataMember(Name = "user_assertion_hash")]
        public string UserAssertionHash { get; set; }

        [DataMember(Name = "access_token_type")]
        internal string TokenType { get; set; }

        internal string Authority
        {
            get
            {
                return string.Format(CultureInfo.InvariantCulture, "https://{0}/{1}/", Environment, TenantId ?? "common");
            }
        }

        internal SortedSet<string> ScopeSet
        {
            get
            {
                return ScopeHelper.ConvertStringToLowercaseSortedSet(NormalizedScopes);
            }
        }
        internal DateTimeOffset ExpiresOn
        {
            get
            {
                DateTime dtDateTime = new DateTime(1970, 1, 1, 0, 0, 0, 0, DateTimeKind.Utc);
                return dtDateTime.AddSeconds(ExpiresOnUnixTimestamp).ToUniversalTime();
            }
        }

        internal MsalAccessTokenCacheKey GetKey()
        {
            return new MsalAccessTokenCacheKey(Environment, TenantId, HomeAccountId, ClientId, NormalizedScopes);
        }
        internal MsalIdTokenCacheKey GetIdTokenItemKey()
        {
            return new MsalIdTokenCacheKey(Environment, TenantId, HomeAccountId, ClientId);
        }
    }
}<|MERGE_RESOLUTION|>--- conflicted
+++ resolved
@@ -42,18 +42,9 @@
             CredentialType = MsalCacheCommon.AccessToken;
         }
 
-        internal MsalAccessTokenCacheItem
-<<<<<<< HEAD
-            (string environment, string clientId, MsalTokenResponse response, string tenantId, string userId=null) : 
-            
-            this(environment, clientId, response.TokenType, response.Scope.AsLowerCaseSortedSet().AsSingleString(),
+        internal MsalAccessTokenCacheItem(string environment, string clientId, MsalTokenResponse response, string tenantId, string userId=null) : 
+            this(environment, clientId, response.TokenType, ScopeHelper.ConvertStringToLowercaseSortedSet(response.Scope).AsSingleString(),
                  tenantId, response.AccessToken, response.AccessTokenExpiresOn, response.ClientInfo, userId)
-=======
-            (string environment, string clientId, MsalTokenResponse response, string tenantId) :
-
-            this(environment, clientId, response.TokenType, ScopeHelper.ConvertStringToLowercaseSortedSet(response.Scope).AsSingleString(),
-                 tenantId, response.AccessToken, response.AccessTokenExpiresOn, response.ClientInfo)
->>>>>>> 718e3b00
         {
         }
 
